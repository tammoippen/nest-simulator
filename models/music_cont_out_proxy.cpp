/*
 *  music_cont_out_proxy.cpp
 *
 *  This file is part of NEST.
 *
 *  Copyright (C) 2004 The NEST Initiative
 *
 *  NEST is free software: you can redistribute it and/or modify
 *  it under the terms of the GNU General Public License as published by
 *  the Free Software Foundation, either version 2 of the License, or
 *  (at your option) any later version.
 *
 *  NEST is distributed in the hope that it will be useful,
 *  but WITHOUT ANY WARRANTY; without even the implied warranty of
 *  MERCHANTABILITY or FITNESS FOR A PARTICULAR PURPOSE.  See the
 *  GNU General Public License for more details.
 *
 *  You should have received a copy of the GNU General Public License
 *  along with NEST.  If not, see <http://www.gnu.org/licenses/>.
 *
 */

#include "music_cont_out_proxy.h"

#ifdef HAVE_MUSIC

// Includes from C++:
#include <numeric>
#include <string>

// Includes from nestkernel:
#include "event_delivery_manager_impl.h"
#include "kernel_manager.h"
#include "nest_datums.h"

// Includes from libnestutil:
#include "compose.hpp"
#include "logging.h"

// Includes from sli:
#include "dict.h"
#include "dictutils.h"
#include "doubledatum.h"
#include "integerdatum.h"

/* ----------------------------------------------------------------
 * Default constructors defining default parameters and state
 * ----------------------------------------------------------------
 */

nest::music_cont_out_proxy::Parameters_::Parameters_()
  : interval_( Time::ms( 1.0 ) )
  , port_name_( "cont_out" )
  , record_from_()
  , targets_( new GIDCollectionPrimitive() )
{
}

nest::music_cont_out_proxy::Parameters_::Parameters_( const Parameters_& p )
  : interval_( p.interval_ )
  , port_name_( p.port_name_ )
  , record_from_( p.record_from_ )
  , targets_( p.targets_ )
{
  interval_.calibrate();
}

nest::music_cont_out_proxy::State_::State_()
  : published_( false )
  , port_width_( 0 )
{
}

nest::music_cont_out_proxy::State_::State_( const State_& s )
  : published_( s.published_ )
  , port_width_( s.port_width_ )
{
}

nest::music_cont_out_proxy::Buffers_::Buffers_()
  : has_targets_( false )
  , data_()
{
}

nest::music_cont_out_proxy::Buffers_::Buffers_( const Buffers_& b )
  : has_targets_( b.has_targets_ )
  , data_( b.data_ )
{
}

/* ----------------------------------------------------------------
 * Parameter extraction and manipulation functions
 * ---------------------------------------------------------------- */

void
nest::music_cont_out_proxy::Parameters_::get( DictionaryDatum& d ) const
{
  ( *d )[ names::port_name ] = port_name_;
  ( *d )[ names::interval ] = interval_.get_ms();

  ArrayDatum ad_record_from;

  for ( size_t j = 0; j < record_from_.size(); ++j )
  {
    ad_record_from.push_back( LiteralDatum( record_from_[ j ] ) );
  }

  ( *d )[ names::record_from ] = ad_record_from;
  ( *d )[ names::targets ] = new GIDCollectionDatum( targets_ );
}

void
nest::music_cont_out_proxy::Parameters_::set( const DictionaryDatum& d,
  const Node& self,
  const State_& state,
  const Buffers_& buffers )
{

  if ( state.published_ == false )
  {
    updateValue< string >( d, names::port_name, port_name_ );
  }

  if ( buffers.has_targets_
    && ( d->known( names::interval ) || d->known( names::record_from ) ) )
  {
    throw BadProperty(
      "The recording interval and the list of properties to record "
      "cannot be changed after the index_map has been set." );
  }

  double v;
  if ( updateValue< double >( d, names::interval, v ) )
  {
    if ( Time( Time::ms( v ) ) < Time::get_resolution() )
    {
      throw BadProperty(
        "The sampling interval must be at least as long "
        "as the simulation resolution." );
    }

    // see if we can represent interval as multiple of step
    interval_ = Time::step( Time( Time::ms( v ) ).get_steps() );
    if ( std::abs( 1 - interval_.get_ms() / v ) > 10
        * std::numeric_limits< double >::epsilon() )
    {
      throw BadProperty(
        "The sampling interval must be a multiple of "
        "the simulation resolution" );
    }
  }
  // extract data
  if ( d->known( names::record_from ) )
  {
    record_from_.clear();

    ArrayDatum ad = getValue< ArrayDatum >( d, names::record_from );
    for ( Token* t = ad.begin(); t != ad.end(); ++t )
    {
      record_from_.push_back( Name( getValue< std::string >( *t ) ) );
    }
  }

  if ( d->known( names::targets ) )
  {
    if ( record_from_.empty() )
    {
      throw BadProperty(
        "The property record_from must be set before passing targets." );
    }

    if ( state.published_ == false )
    {
      targets_ = getValue< GIDCollectionDatum >( d, names::targets );
    }
    else
    {
      throw MUSICPortAlreadyPublished( self.get_name(), port_name_ );
    }
  }
}

void
nest::music_cont_out_proxy::State_::get( DictionaryDatum& d ) const
{
  ( *d )[ names::published ] = published_;
  ( *d )[ names::port_width ] = port_width_;
}

/* ----------------------------------------------------------------
 * Default and copy constructor for node
 * ---------------------------------------------------------------- */

nest::music_cont_out_proxy::music_cont_out_proxy()
  : DeviceNode()
  , P_()
  , S_()
  , B_()
{
}

nest::music_cont_out_proxy::music_cont_out_proxy(
  const music_cont_out_proxy& n )
  : DeviceNode( n )
  , P_( n.P_ )
  , S_( n.S_ )
  , B_( n.B_ )
{
}

void
nest::music_cont_out_proxy::init_state_( const Node& /* np */ )
{
}

void
nest::music_cont_out_proxy::init_buffers_()
{
  B_.data_.clear();
}

void
nest::music_cont_out_proxy::finalize()
{
}

nest::port
nest::music_cont_out_proxy::send_test_event( Node& target,
  rport receptor_type,
  synindex,
  bool )
{

  DataLoggingRequest e( P_.interval_, P_.record_from_ );
  e.set_sender( *this );
  port p = target.handles_test_event( e, receptor_type );
  if ( p != invalid_port_ and not is_model_prototype() )
  {
    B_.has_targets_ = true;
  }

  return p;
}

void
nest::music_cont_out_proxy::calibrate()
{
  // only publish the output port once,
  if ( S_.published_ == false )
  {
    const Token synmodel =
      kernel().model_manager.get_synapsedict()->lookup( "static_synapse" );
    assert(
      synmodel.empty() == false && "synapse 'static_synapse' not available" );

    const index synmodel_id = static_cast< index >( synmodel );
    std::vector< MUSIC::GlobalIndex > music_index_map;

<<<<<<< HEAD
    for ( size_t i = 0; i < P_.targets_->size(); ++i )
=======
    DictionaryDatum dummy_params = new Dictionary();
    for ( t = P_.target_gids_.begin(); t != P_.target_gids_.end(); ++t )
>>>>>>> fde4d27b
    {
      const index tgid = ( *P_.targets_ )[ i ];
      if ( kernel().node_manager.is_local_gid( tgid ) )
      {
        kernel().connection_manager.connect(
<<<<<<< HEAD
          get_gid(), tgid, params, synmodel_id );

=======
          get_gid(), *t, dummy_params, synmodel_id );
      }
    }
    std::vector< MUSIC::GlobalIndex > music_index_map;
    for ( size_t i = 0; i < P_.target_gids_.size(); i++ )
    {
      if ( kernel().node_manager.is_local_gid( P_.target_gids_[ i ] ) )
      {
>>>>>>> fde4d27b
        for ( size_t j = 0; j < P_.record_from_.size(); ++j )
        {
          music_index_map.push_back( P_.record_from_.size() * i + j );
        }
      }
    }

    MUSIC::Setup* s = kernel().music_manager.get_music_setup();
    if ( s == 0 )
    {
      throw MUSICSimulationHasRun( get_name() );
    }

    MUSIC::ContOutputPort* MP = s->publishContOutput( P_.port_name_ );

    if ( MP->isConnected() == false )
    {
      throw MUSICPortUnconnected( get_name(), P_.port_name_ );
    }

    if ( MP->hasWidth() == false )
    {
      throw MUSICPortHasNoWidth( get_name(), P_.port_name_ );
    }

    S_.port_width_ = MP->width();
    const size_t per_port_width = P_.record_from_.size();

    // Allocate memory
    B_.data_.resize( per_port_width * S_.port_width_ );

    // Check if any port is out of bounds
    if ( P_.targets_->size() > S_.port_width_ )
    {
      throw MUSICChannelUnknown(
        get_name(), P_.port_name_, S_.port_width_ + 1 );
    }

    // The permutation index map, contains global_index[local_index]
    MUSIC::PermutationIndex* music_perm_ind = new MUSIC::PermutationIndex(
      &music_index_map.front(), music_index_map.size() );

    MUSIC::ArrayData* dmap =
      new MUSIC::ArrayData( static_cast< void* >( &( B_.data_.front() ) ),
        MPI::DOUBLE,
        music_perm_ind );

    // Setup an array map
    MP->map( dmap );

    S_.published_ = true;

    std::string msg = String::compose(
      "Mapping MUSIC continuous output port '%1' with width=%2.",
      P_.port_name_,
      S_.port_width_ );
    LOG( M_INFO, "music_cont_out_proxy::calibrate()", msg.c_str() );
  }
}

void
nest::music_cont_out_proxy::get_status( DictionaryDatum& d ) const
{
  P_.get( d );
  S_.get( d );

  if ( is_model_prototype() )
  {
    return; // no data to collect
  }

  // if we are the device on thread 0, also get the data from the
  // siblings on other threads
  if ( get_thread() == 0 )
  {
    const std::vector< Node* > siblings =
      kernel().node_manager.get_thread_siblings( get_gid() );
    std::vector< Node* >::const_iterator s;
    for ( s = siblings.begin() + 1; s != siblings.end(); ++s )
    {
      ( *s )->get_status( d );
    }
  }
}

void
nest::music_cont_out_proxy::set_status( const DictionaryDatum& d )
{
  P_.set( d, *this, S_, B_ ); // throws if BadProperty
}

void
nest::music_cont_out_proxy::update( Time const& origin,
  const long from,
  const long )
{
  /* There is nothing to request during the first time slice. For
     each subsequent slice, we collect all data generated during
     the previous slice if we are called at the beginning of the
     slice. Otherwise, we do nothing.
   */
  if ( origin.get_steps() == 0 || from != 0 )
  {
    return;
  }

  // We send a request to each of our targets.
  // The target then immediately returns a DataLoggingReply event,
  // which is caught by music_cont_out_proxy::handle(), which in turn
  // ensures that the event is recorded.
  // handle() has access to request_, so it knows what we asked for.
  //
  // Note that not all nodes receiving the request will necessarily answer.
  DataLoggingRequest req;
  kernel().event_delivery_manager.send( *this, req );
}

void
nest::music_cont_out_proxy::handle( DataLoggingReply& reply )
{
  // easy access to relevant information
  DataLoggingReply::Container const& info = reply.get_info();

  const index port = reply.get_port();
  const size_t record_width = P_.record_from_.size();
  const size_t offset = port * record_width;
  const DataLoggingReply::DataItem item = info[ info.size() - 1 ].data;
  if ( info[ info.size() - 1 ].timestamp.is_finite() )
  {
    for ( size_t i = 0; i < item.size(); i++ )
    {
      B_.data_[ offset + i ] = item[ i ];
    }
  }
}

#endif<|MERGE_RESOLUTION|>--- conflicted
+++ resolved
@@ -257,30 +257,15 @@
     const index synmodel_id = static_cast< index >( synmodel );
     std::vector< MUSIC::GlobalIndex > music_index_map;
 
-<<<<<<< HEAD
+    DictionaryDatum dummy_params = new Dictionary();
     for ( size_t i = 0; i < P_.targets_->size(); ++i )
-=======
-    DictionaryDatum dummy_params = new Dictionary();
-    for ( t = P_.target_gids_.begin(); t != P_.target_gids_.end(); ++t )
->>>>>>> fde4d27b
     {
       const index tgid = ( *P_.targets_ )[ i ];
       if ( kernel().node_manager.is_local_gid( tgid ) )
       {
         kernel().connection_manager.connect(
-<<<<<<< HEAD
-          get_gid(), tgid, params, synmodel_id );
-
-=======
-          get_gid(), *t, dummy_params, synmodel_id );
-      }
-    }
-    std::vector< MUSIC::GlobalIndex > music_index_map;
-    for ( size_t i = 0; i < P_.target_gids_.size(); i++ )
-    {
-      if ( kernel().node_manager.is_local_gid( P_.target_gids_[ i ] ) )
-      {
->>>>>>> fde4d27b
+          get_gid(), tgid, dummy_params, synmodel_id );
+
         for ( size_t j = 0; j < P_.record_from_.size(); ++j )
         {
           music_index_map.push_back( P_.record_from_.size() * i + j );
