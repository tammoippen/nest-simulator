--- conflicted
+++ resolved
@@ -300,222 +300,6 @@
   kernel().model_manager.register_node_model< music_message_in_proxy >( "music_message_in_proxy" );
 #endif
 
-<<<<<<< HEAD
-  // register synapses
-
-  /** @BeginDocumentation
-     Name: static_synapse_hpc - Variant of static_synapse with low memory
-     consumption.
-
-     Description:
-     hpc synapses store the target neuron in form of a 2 Byte index instead of
-     an 8 Byte pointer. This limits the number of thread local neurons to
-     65,536. No support for different receptor types. Otherwise identical to
-     static_synapse.
-
-     SeeAlso: synapsedict, static_synapse
-  */
-  kernel().model_manager.register_connection_model< StaticConnection< TargetIdentifierPtrRport > >( "static_synapse" );
-  kernel().model_manager.register_connection_model< StaticConnection< TargetIdentifierIndex > >( "static_synapse_hpc" );
-
-
-  /** @BeginDocumentation
-     Name: static_synapse_hom_w_hpc - Variant of static_synapse_hom_w with low
-     memory consumption.
-     SeeAlso: synapsedict, static_synapse_hom_w, static_synapse_hpc
-  */
-  kernel().model_manager.register_connection_model< StaticConnectionHomW< TargetIdentifierPtrRport > >(
-    "static_synapse_hom_w" );
-  kernel().model_manager.register_connection_model< StaticConnectionHomW< TargetIdentifierIndex > >(
-    "static_synapse_hom_w_hpc" );
-
-  /** @BeginDocumentation
-     Name: gap_junction - Connection model for gap junctions.
-     SeeAlso: synapsedict
-  */
-  kernel().model_manager.register_secondary_connection_model< GapJunction< TargetIdentifierPtrRport > >( "gap_junction",
-    /*has_delay=*/false,
-    /*requires_symmetric=*/true,
-    /*supports_wfr=*/true );
-  kernel().model_manager.register_secondary_connection_model< RateConnectionInstantaneous< TargetIdentifierPtrRport > >(
-    "rate_connection_instantaneous",
-    /*has_delay=*/false,
-    /*requires_symmetric=*/false,
-    /*supports_wfr=*/true );
-  kernel().model_manager.register_secondary_connection_model< RateConnectionDelayed< TargetIdentifierPtrRport > >(
-    "rate_connection_delayed",
-    /*has_delay=*/true,
-    /*requires_symmetric=*/false,
-    /*supports_wfr=*/false );
-  kernel().model_manager.register_secondary_connection_model< DiffusionConnection< TargetIdentifierPtrRport > >(
-    "diffusion_connection",
-    /*has_delay=*/false,
-    /*requires_symmetric=*/false,
-    /*supports_wfr=*/true );
-
-
-  /** @BeginDocumentation
-     Name: stdp_synapse_hpc - Variant of stdp_synapse with low memory
-     consumption.
-     SeeAlso: synapsedict, stdp_synapse, static_synapse_hpc
-  */
-  kernel().model_manager.register_connection_model< STDPConnection< TargetIdentifierPtrRport > >( "stdp_synapse" );
-  kernel().model_manager.register_connection_model< STDPConnection< TargetIdentifierIndex > >( "stdp_synapse_hpc" );
-
-  kernel().model_manager.register_connection_model< ClopathConnection< TargetIdentifierPtrRport > >( "clopath_synapse",
-    /*requires_symmetric=*/false,
-    /*requires_clopath_archiving=*/true );
-
-  kernel().model_manager.register_connection_model< UrbanczikConnection< TargetIdentifierPtrRport > >(
-    "urbanczik_synapse",
-    /*requires_symmetric=*/false,
-    /*requires_clopath_archiving=*/false,
-    /*requires_urbanczik_archiving=*/true );
-
-  kernel().model_manager.register_connection_model< STDPNNRestrConnection< TargetIdentifierPtrRport > >(
-    "stdp_nn_restr_synapse" );
-
-  kernel().model_manager.register_connection_model< STDPNNSymmConnection< TargetIdentifierPtrRport > >(
-    "stdp_nn_symm_synapse" );
-
-  kernel().model_manager.register_connection_model< STDPNNPreCenteredConnection< TargetIdentifierPtrRport > >(
-    "stdp_nn_pre-centered_synapse" );
-
-  /** @BeginDocumentation
-     Name: stdp_pl_synapse_hom_hpc - Variant of stdp_pl_synapse_hom with low
-     memory consumption.
-     SeeAlso: synapsedict, stdp_pl_synapse_hom, static_synapse_hpc
-  */
-  kernel().model_manager.register_connection_model< STDPPLConnectionHom< TargetIdentifierPtrRport > >(
-    "stdp_pl_synapse_hom" );
-  kernel().model_manager.register_connection_model< STDPPLConnectionHom< TargetIdentifierIndex > >(
-    "stdp_pl_synapse_hom_hpc" );
-
-
-  /** @BeginDocumentation
-     Name: stdp_triplet_synapse_hpc - Variant of stdp_triplet_synapse with low
-     memory consumption.
-     SeeAlso: synapsedict, stdp_synapse, static_synapse_hpc
-  */
-  kernel().model_manager.register_connection_model< STDPTripletConnection< TargetIdentifierPtrRport > >(
-    "stdp_triplet_synapse" );
-  kernel().model_manager.register_connection_model< STDPTripletConnection< TargetIdentifierIndex > >(
-    "stdp_triplet_synapse_hpc" );
-
-
-  /** @BeginDocumentation
-     Name: quantal_stp_synapse_hpc - Variant of quantal_stp_synapse with low
-     memory consumption.
-     SeeAlso: synapsedict, quantal_stp_synapse, static_synapse_hpc
-  */
-  kernel().model_manager.register_connection_model< Quantal_StpConnection< TargetIdentifierPtrRport > >(
-    "quantal_stp_synapse" );
-  kernel().model_manager.register_connection_model< Quantal_StpConnection< TargetIdentifierIndex > >(
-    "quantal_stp_synapse_hpc" );
-
-
-  /** @BeginDocumentation
-     Name: stdp_synapse_hom_hpc - Variant of quantal_stp_synapse with low memory
-     consumption.
-     SeeAlso: synapsedict, stdp_synapse_hom, static_synapse_hpc
-  */
-  kernel().model_manager.register_connection_model< STDPConnectionHom< TargetIdentifierPtrRport > >(
-    "stdp_synapse_hom" );
-  kernel().model_manager.register_connection_model< STDPConnectionHom< TargetIdentifierIndex > >(
-    "stdp_synapse_hom_hpc" );
-
-
-  /** @BeginDocumentation
-     Name: stdp_facetshw_synapse_hom_hpc - Variant of stdp_facetshw_synapse_hom
-     with low memory consumption.
-     SeeAlso: synapsedict, stdp_facetshw_synapse_hom, static_synapse_hpc
-  */
-  kernel().model_manager.register_connection_model< STDPFACETSHWConnectionHom< TargetIdentifierPtrRport > >(
-    "stdp_facetshw_synapse_hom" );
-  kernel().model_manager.register_connection_model< STDPFACETSHWConnectionHom< TargetIdentifierIndex > >(
-    "stdp_facetshw_synapse_hom_hpc" );
-
-
-  /** @BeginDocumentation
-     Name: cont_delay_synapse_hpc - Variant of cont_delay_synapse with low
-     memory consumption.
-     SeeAlso: synapsedict, cont_delay_synapse, static_synapse_hpc
-  */
-  kernel().model_manager.register_connection_model< ContDelayConnection< TargetIdentifierPtrRport > >(
-    "cont_delay_synapse" );
-  kernel().model_manager.register_connection_model< ContDelayConnection< TargetIdentifierIndex > >(
-    "cont_delay_synapse_hpc" );
-
-
-  /** @BeginDocumentation
-     Name: tsodyks_synapse_hpc - Variant of tsodyks_synapse with low memory
-     consumption.
-     SeeAlso: synapsedict, tsodyks_synapse, static_synapse_hpc
-  */
-  kernel().model_manager.register_connection_model< TsodyksConnection< TargetIdentifierPtrRport > >(
-    "tsodyks_synapse" );
-  kernel().model_manager.register_connection_model< TsodyksConnection< TargetIdentifierIndex > >(
-    "tsodyks_synapse_hpc" );
-
-
-  /** @BeginDocumentation
-     Name: tsodyks_synapse_hom_hpc - Variant of tsodyks_synapse_hom with low
-     memory consumption.
-     SeeAlso: synapsedict, tsodyks_synapse_hom, static_synapse_hpc
-  */
-  kernel().model_manager.register_connection_model< TsodyksConnectionHom< TargetIdentifierPtrRport > >(
-    "tsodyks_synapse_hom" );
-  kernel().model_manager.register_connection_model< TsodyksConnectionHom< TargetIdentifierIndex > >(
-    "tsodyks_synapse_hom_hpc" );
-
-
-  /** @BeginDocumentation
-     Name: tsodyks2_synapse_hpc - Variant of tsodyks2_synapse with low memory
-     consumption.
-     SeeAlso: synapsedict, tsodyks2_synapse, static_synapse_hpc
-  */
-  kernel().model_manager.register_connection_model< Tsodyks2Connection< TargetIdentifierPtrRport > >(
-    "tsodyks2_synapse" );
-  kernel().model_manager.register_connection_model< Tsodyks2Connection< TargetIdentifierIndex > >(
-    "tsodyks2_synapse_hpc" );
-
-
-  /** @BeginDocumentation
-     Name: ht_synapse_hpc - Variant of ht_synapse with low memory consumption.
-     SeeAlso: synapsedict, ht_synapse, static_synapse_hpc
-  */
-  kernel().model_manager.register_connection_model< HTConnection< TargetIdentifierPtrRport > >( "ht_synapse" );
-  kernel().model_manager.register_connection_model< HTConnection< TargetIdentifierIndex > >( "ht_synapse_hpc" );
-
-
-  /** @BeginDocumentation
-     Name: stdp_dopamine_synapse_hpc - Variant of stdp_dopamine_synapse with low
-     memory consumption.
-     SeeAlso: synapsedict, stdp_dopamine_synapse, static_synapse_hpc
-  */
-  kernel().model_manager.register_connection_model< STDPDopaConnection< TargetIdentifierPtrRport > >(
-    "stdp_dopamine_synapse" );
-  kernel().model_manager.register_connection_model< STDPDopaConnection< TargetIdentifierIndex > >(
-    "stdp_dopamine_synapse_hpc" );
-
-  /** @BeginDocumentation
-     Name: vogels_sprekeler_synapse_hpc - Variant of vogels_sprekeler_synapse
-     with low memory
-     consumption.
-     SeeAlso: synapsedict, vogels_sprekeler_synapse
-  */
-  kernel().model_manager.register_connection_model< VogelsSprekelerConnection< TargetIdentifierPtrRport > >(
-    "vogels_sprekeler_synapse" );
-  kernel().model_manager.register_connection_model< VogelsSprekelerConnection< TargetIdentifierIndex > >(
-    "vogels_sprekeler_synapse_hpc" );
-
-  /** @BeginDocumentation
-     Name: bernoulli_synapse - Static synapse with stochastic transmission
-     SeeAlso: synapsedict, static_synapse, static_synapse_hom_w
-  */
-  kernel().model_manager.register_connection_model< BernoulliConnection< TargetIdentifierPtrRport > >(
-    "bernoulli_synapse" );
-=======
   // register all connection models
   register_connection_model< BernoulliConnection >( "bernoulli_synapse" );
   register_connection_model< ClopathConnection >(
@@ -537,6 +321,8 @@
   register_connection_model< TsodyksConnection >( "tsodyks_synapse" );
   register_connection_model< TsodyksConnectionHom >( "tsodyks_synapse_hom" );
   register_connection_model< Tsodyks2Connection >( "tsodyks2_synapse" );
+  register_connection_model< UrbanczikConnection >(
+    "urbanczik_synapse", default_connection_model_flags | RegisterConnectionModelFlags::REQUIRES_URBANCZIK_ARCHIVING );
   register_connection_model< VogelsSprekelerConnection >( "vogels_sprekeler_synapse" );
 
   // register secondary connection models
@@ -549,7 +335,6 @@
     "rate_connection_delayed", RegisterConnectionModelFlags::HAS_DELAY );
   register_secondary_connection_model< DiffusionConnection >(
     "diffusion_connection", RegisterConnectionModelFlags::SUPPORTS_WFR );
->>>>>>> 5afd62dc
 }
 
 } // namespace nest