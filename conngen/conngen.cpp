--- conflicted
+++ resolved
@@ -75,19 +75,11 @@
     // connect source to target
     while ( cg->next( source, target, NULL ) )
     {
-      // No need to check for locality of the target node, as the mask
+      // No need to check for locality of the target, as the mask
       // created by cg_set_masks() only contain local nodes.
-<<<<<<< HEAD
-      Node* const target_node =
-        kernel().node_manager.get_node_or_proxy( ( *target_gids )[ target ] );
-      const thread target_thread = target_node->get_thread();
-      kernel().connection_manager.connect(
-        ( *source_gids )[ source ], target_node, target_thread, synmodel_id );
-=======
       const DictionaryDatum params = new Dictionary();
       kernel().connection_manager.connect(
-        source_gids[ source ], target_gids[ target ], params, synmodel_id );
->>>>>>> df724797
+        ( *source_gids )[ source ], ( *target_gids )[ target ], params, synmodel_id );
     }
   }
   else if ( num_parameters == 2 )
@@ -121,12 +113,9 @@
       Node* const target_node =
         kernel().node_manager.get_node_or_proxy( ( *target_gids )[ target ] );
       const thread target_thread = target_node->get_thread();
-<<<<<<< HEAD
+      const DictionaryDatum params_dict = new Dictionary();
+
       kernel().connection_manager.connect( ( *source_gids )[ source ],
-=======
-      const DictionaryDatum params_dict = new Dictionary();
-      kernel().connection_manager.connect( source_gids[ source ],
->>>>>>> df724797
         target_node,
         target_thread,
         synmodel_id,
