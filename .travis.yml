--- conflicted
+++ resolved
@@ -29,37 +29,22 @@
 
 env:
   matrix:
-<<<<<<< HEAD
-    # We don't have to run a full matrix here, because most of the options are
-    # independent. This means we only need a minimal and maximal configuration
-    # and some additional jobs for interdependent options.
-    # See also https://docs.travis-ci.com/user/caching/#Caches-and-build-matrices
-    - xTHREADING=0 xMPI=0 xSIONLIB=0 xLIBNEUROSIM=0 xGSL=0 xLTDL=0 xREADLINE=0 xPYTHON=0 xMUSIC=0 xSTATIC_ANALYSIS=1 CACHE_NAME=JOB   # minimal
-    - xTHREADING=0 xMPI=0 xSIONLIB=1 xLIBNEUROSIM=0 xGSL=0 xLTDL=0 xREADLINE=0 xPYTHON=0 xMUSIC=0 xSTATIC_ANALYSIS=1 CACHE_NAME=JOB   # only SIONLIB
-    - xTHREADING=0 xMPI=1 xSIONLIB=0 xLIBNEUROSIM=0 xGSL=0 xLTDL=1 xREADLINE=1 xPYTHON=0 xMUSIC=0 xSTATIC_ANALYSIS=1 CACHE_NAME=JOB   # only MPI
-    - xTHREADING=1 xMPI=0 xSIONLIB=0 xLIBNEUROSIM=0 xGSL=0 xLTDL=1 xREADLINE=1 xPYTHON=0 xMUSIC=0 xSTATIC_ANALYSIS=1 CACHE_NAME=JOB   # only threading
-    - xTHREADING=1 xMPI=0 xSIONLIB=0 xLIBNEUROSIM=0 xGSL=0 xLTDL=0 xREADLINE=0 xPYTHON=1 xMUSIC=0 xSTATIC_ANALYSIS=1 CACHE_NAME=JOB   # Python & Threading
-    - xTHREADING=0 xMPI=1 xSIONLIB=0 xLIBNEUROSIM=0 xGSL=0 xLTDL=0 xREADLINE=0 xPYTHON=1 xMUSIC=0 xSTATIC_ANALYSIS=1 CACHE_NAME=JOB   # Python & MPI
-    - xTHREADING=0 xMPI=0 xSIONLIB=0 xLIBNEUROSIM=0 xGSL=0 xLTDL=0 xREADLINE=0 xPYTHON=1 xMUSIC=0 xSTATIC_ANALYSIS=1 CACHE_NAME=JOB   # only Python
-    - xTHREADING=1 xMPI=1 xSIONLIB=0 xLIBNEUROSIM=1 xGSL=1 xLTDL=1 xREADLINE=1 xPYTHON=1 xMUSIC=1 xSTATIC_ANALYSIS=1 CACHE_NAME=JOB   # full
-    - xTHREADING=1 xMPI=1 xSIONLIB=1 xLIBNEUROSIM=1 xGSL=1 xLTDL=1 xREADLINE=1 xPYTHON=1 xMUSIC=1 xSTATIC_ANALYSIS=1 CACHE_NAME=JOB   # full + SIONLIB
-=======
    # We don't have to run a full matrix here, because most of the options are
    # independent. This means we only need a minimal and maximal configuration
    # and some additional jobs for interdependent options.
    # See also https://docs.travis-ci.com/user/caching/#Caches-and-build-matrices
-   - xTHREADING=0 xMPI=0 xGSL=0 xLIBNEUROSIM=0 xLTDL=0 xREADLINE=0 xPYTHON=0 xMUSIC=0 xSTATIC_ANALYSIS=1 CACHE_NAME=JOB   # minimal
-   - xTHREADING=0 xMPI=1 xGSL=0 xLIBNEUROSIM=0 xLTDL=1 xREADLINE=1 xPYTHON=0 xMUSIC=0 xSTATIC_ANALYSIS=1 CACHE_NAME=JOB   # only MPI
-   - xTHREADING=1 xMPI=0 xGSL=0 xLIBNEUROSIM=0 xLTDL=1 xREADLINE=1 xPYTHON=0 xMUSIC=0 xSTATIC_ANALYSIS=1 CACHE_NAME=JOB   # only threading
-   - xTHREADING=1 xMPI=0 xGSL=0 xLIBNEUROSIM=0 xLTDL=0 xREADLINE=0 xPYTHON=1 xMUSIC=0 xSTATIC_ANALYSIS=1 CACHE_NAME=JOB   # Python & Threading
-   - xTHREADING=0 xMPI=1 xGSL=0 xLIBNEUROSIM=0 xLTDL=0 xREADLINE=0 xPYTHON=1 xMUSIC=0 xSTATIC_ANALYSIS=1 CACHE_NAME=JOB   # Python & MPI
-   - xTHREADING=0 xMPI=0 xGSL=0 xLIBNEUROSIM=0 xLTDL=0 xREADLINE=0 xPYTHON=1 xMUSIC=0 xSTATIC_ANALYSIS=1 CACHE_NAME=JOB   # only Python
-   - xTHREADING=1 xMPI=1 xGSL=1 xLIBNEUROSIM=1 xLTDL=1 xREADLINE=1 xPYTHON=1 xMUSIC=1 xSTATIC_ANALYSIS=1 CACHE_NAME=JOB   # full
+   - xTHREADING=0 xMPI=0 xSIONLIB=0 xGSL=0 xLIBNEUROSIM=0 xLTDL=0 xREADLINE=0 xPYTHON=0 xMUSIC=0 xSTATIC_ANALYSIS=1 CACHE_NAME=JOB   # minimal
+   - xTHREADING=0 xMPI=0 xSIONLIB=1 xGSL=0 xLIBNEUROSIM=0 xLTDL=0 xREADLINE=0 xPYTHON=0 xMUSIC=0 xSTATIC_ANALYSIS=1 CACHE_NAME=JOB   # only SIONLIB
+   - xTHREADING=0 xMPI=1 xSIONLIB=0 xGSL=0 xLIBNEUROSIM=0 xLTDL=1 xREADLINE=1 xPYTHON=0 xMUSIC=0 xSTATIC_ANALYSIS=1 CACHE_NAME=JOB   # only MPI
+   - xTHREADING=1 xMPI=0 xSIONLIB=0 xGSL=0 xLIBNEUROSIM=0 xLTDL=1 xREADLINE=1 xPYTHON=0 xMUSIC=0 xSTATIC_ANALYSIS=1 CACHE_NAME=JOB   # only threading
+   - xTHREADING=1 xMPI=0 xSIONLIB=0 xGSL=0 xLIBNEUROSIM=0 xLTDL=0 xREADLINE=0 xPYTHON=1 xMUSIC=0 xSTATIC_ANALYSIS=1 CACHE_NAME=JOB   # Python & Threading
+   - xTHREADING=0 xMPI=1 xSIONLIB=0 xGSL=0 xLIBNEUROSIM=0 xLTDL=0 xREADLINE=0 xPYTHON=1 xMUSIC=0 xSTATIC_ANALYSIS=1 CACHE_NAME=JOB   # Python & MPI
+   - xTHREADING=0 xMPI=0 xSIONLIB=0 xGSL=0 xLIBNEUROSIM=0 xLTDL=0 xREADLINE=0 xPYTHON=1 xMUSIC=0 xSTATIC_ANALYSIS=1 CACHE_NAME=JOB   # only Python
+   - xTHREADING=1 xMPI=1 xSIONLIB=1 xGSL=1 xLIBNEUROSIM=1 xLTDL=1 xREADLINE=1 xPYTHON=1 xMUSIC=1 xSTATIC_ANALYSIS=1 CACHE_NAME=JOB   # full
 python:
   - 2.7.13
   - 3.4.4
 
->>>>>>> 18f25d59
 matrix:
     exclude:
     - env: xTHREADING=0 xMPI=0 xGSL=0 xLIBNEUROSIM=0 xLTDL=0 xREADLINE=0 xPYTHON=0 xMUSIC=0 xSTATIC_ANALYSIS=1 CACHE_NAME=JOB   # minimal
@@ -112,102 +97,15 @@
      - $HOME/.cache
 
 before_install:
-<<<<<<< HEAD
-  - echo "+ + + + + + + + + + + + + + + + + + + + + + + + + + + + + + + + + + + + + + + +"
-  - echo "+         P R E P A R E   N E S T   B U I L D   E N V I R O N M E N T         +"
-  - echo "+ + + + + + + + + + + + + + + + + + + + + + + + + + + + + + + + + + + + + + + +"
-  - export SOURCEDIR=$PWD
-  - cd $HOME/build
-  - echo $PATH
-
-  # Update package repository status (-qq is more quiet).
-  - sudo rm -rf /var/lib/apt/lists/*
-  - ls /etc/apt/sources.list.d/
-  - sudo apt-get update -qq
-
-  # Remove automatically all unused packages.
-  - sudo apt-get autoremove
-
-  # Install packages required by NEST.
-  # (Please see also: http://www.nest-simulator.org/installation/#standard-configuration)
-  - sudo apt-get install -y build-essential cmake libltdl7-dev libreadline6-dev libncurses5-dev libgsl0-dev python-all-dev python-numpy python-scipy python-matplotlib ipython
-
-  # Install pip and Cython.
-  - wget https://bootstrap.pypa.io/get-pip.py
-  - sudo python get-pip.py
-  - sudo pip install -U setuptools
-  - pip install --user cython==0.23.4
-
-  # Install package terminaltables required by parse_travis_log.py to create the build summary.
-  - sudo pip install terminaltables
-
-  # Install OpenMPI.
-  - sudo apt-get install -y openmpi-bin libopenmpi-dev
-
-  # Install nose framework for the Python testsuite.
-  # (Please note that the nose-capturestderr plugin is needed to suppress NEST output to stderr which may interfere 
-  #  with the nosetests output hindering correct log-parsing. stdout it captured by default.)
-  - sudo apt-get install -y python-nose
-  - sudo pip install "nose-capturestderr==1.2"
-
-  # Install VERA++ and pep8 for static code analysis.
-  - sudo apt-get install -y vera++ pep8
-
-  # Required for building cppcheck-1.69.
-  - sudo apt-get install -y libpcre3 libpcre3-dev
-
-  # Install jq to process JSON output from GitHub API.
-  - sudo apt-get install -y jq
-
-  # Install SIONlib
-  - wget --content-disposition http://apps.fz-juelich.de/jsc/sionlib/download.php?version=1.6.2
-  - tar xfz sionlib-1.6.2.tar.gz
-  - cd sionlib
-  - ./configure --prefix=$HOME/.cache/sionlib.install --mpi=openmpi --enable-python=2 --disable-fortran --disable-parutils --disable-mic
-  - cd build-linux-gomp-openmpi
-  - make
-  - make install
-  - cd $HOME/build
-
-  # Install libneurosim
-  - git clone https://github.com/INCF/libneurosim.git
-  - pushd libneurosim
-  - ./autogen.sh
-  - ./configure --prefix=$HOME/.cache/libneurosim.install --with-mpi
-  - make
-  - make install
-  - popd
-
-  # Install csa
-  - git clone https://github.com/INCF/csa.git
-  - pushd csa
-  - ./autogen.sh
-  - ./configure --with-libneurosim=$HOME/.cache/libneurosim.install --prefix=$HOME/.cache/csa.install
-  - make
-  - make install
-  - popd
-
-  # Install MUSIC
-  - sudo apt-get install -y python-mpi4py
-  - git clone https://github.com/INCF/MUSIC.git music
-  - pushd music
-  - ./autogen.sh
-  - ./configure --prefix=$HOME/.cache/music.install
-  - make
-  - make install
-  - popd
-
-  # Change directory back to the NEST source code directory.
-  - cd $SOURCEDIR
-
-=======
    - echo "+ + + + + + + + + + + + + + + + + + + + + + + + + + + + + + + + + + + + + + + +"
    - echo "+         P R E P A R E   N E S T   B U I L D   E N V I R O N M E N T         +"
    - echo "+ + + + + + + + + + + + + + + + + + + + + + + + + + + + + + + + + + + + + + + +"
    - export SOURCEDIR=$PWD
    - echo $PWD
    - ls $PWD
-   - cp extras/install_music.sh extras/install_csa-libneurosim.sh $HOME
+   - pushd extras
+   - cp install_csa-libneurosim.sh install_music.sh install_sionlib.sh $HOME
+   - popd
    - cd $HOME/build
    - echo $PATH
   # Upgrade pip and setuptools
@@ -220,7 +118,6 @@
   # the build summary.
    - pip install cython scipy matplotlib terminaltables mpi4py
     
->>>>>>> 18f25d59
 install:
    - which cython
    - cython --version
@@ -265,4 +162,4 @@
     branch: master
   local-dir: "$TRAVIS_BUILD_DIR/build/artefacts_upload"
   upload-dir: "$TRAVIS_REPO_SLUG/$TRAVIS_BUILD_NUMBER/$TRAVIS_JOB_NUMBER"
-  acl: bucket_owner_full_control
+  acl: bucket_owner_full_control