--- conflicted
+++ resolved
@@ -224,35 +224,18 @@
      - $HOME/.cache
 
 before_install:
-<<<<<<< HEAD
-   - echo "+ + + + + + + + + + + + + + + + + + + + + + + + + + + + + + + + + + + + + + + +"
-   - echo "+         P R E P A R E   N E S T   B U I L D   E N V I R O N M E N T         +"
-   - echo "+ + + + + + + + + + + + + + + + + + + + + + + + + + + + + + + + + + + + + + + +"
-   - export SOURCEDIR=$PWD
-   - echo $PWD
-   - ls $PWD
-   - pushd extras
-   - cp install_csa-libneurosim.sh install_music.sh install_sionlib.sh $HOME
-   - popd
-   - cd $HOME/build
-   - echo $PATH
-  # Upgrade pip and setuptools
-   - pip install -U pip
-   - pip install -U setuptools
-=======
      - echo "+ + + + + + + + + + + + + + + + + + + + + + + + + + + + + + + + + + + + + + + +"
      - echo "+         P R E P A R E   N E S T   B U I L D   E N V I R O N M E N T         +"
      - echo "+ + + + + + + + + + + + + + + + + + + + + + + + + + + + + + + + + + + + + + + +"
      - export SOURCEDIR=$PWD
      - echo $PWD
      - ls $PWD
-     - cp extras/install_music.sh extras/install_csa-libneurosim.sh $HOME
+     - cp extras/install_music.sh extras/install_csa-libneurosim.sh extras/install_sionlib.sh $HOME
      - cd $HOME/build
      - echo $PATH
    # Upgrade pip and setuptools
      - pip install -U pip
      - pip install -U setuptools
->>>>>>> 24740773
   
    # Installing additional packages using pip as they only have
    # outdated versions in the Travis package whitelist.
