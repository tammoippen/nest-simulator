--- conflicted
+++ resolved
@@ -32,20 +32,15 @@
     # We don't have to run a full matrix here, because most of the options are
     # independent. This means that we can test them together in the full build.
     # See also https://docs.travis-ci.com/user/caching/#Caches-and-build-matrices
-<<<<<<< HEAD
-    - xTHREADING=0 xMPI=0 xGSL=0 xLTDL=0 xREADLINE=0 xSIONLIB=0 xPYTHON=0 xSTATIC_ANALYSIS=1 CACHE_NAME=JOB   # minimal
-    - xTHREADING=0 xMPI=1 xGSL=0 xLTDL=1 xREADLINE=1 xSIONLIB=0 xPYTHON=0 xSTATIC_ANALYSIS=1 CACHE_NAME=JOB   # only MPI
-    - xTHREADING=1 xMPI=0 xGSL=0 xLTDL=1 xREADLINE=1 xSIONLIB=0 xPYTHON=0 xSTATIC_ANALYSIS=1 CACHE_NAME=JOB   # only threading
-    - xTHREADING=1 xMPI=1 xGSL=1 xLTDL=1 xREADLINE=1 xSIONLIB=1 xPYTHON=1 xSTATIC_ANALYSIS=1 CACHE_NAME=JOB   # full
-=======
-    - xTHREADING=0 xMPI=0 xGSL=0 xLTDL=0 xREADLINE=0 xPYTHON=0 xMUSIC=0 xSTATIC_ANALYSIS=1 CACHE_NAME=JOB   # minimal
-    - xTHREADING=0 xMPI=1 xGSL=0 xLTDL=1 xREADLINE=1 xPYTHON=0 xMUSIC=0 xSTATIC_ANALYSIS=1 CACHE_NAME=JOB   # only MPI
-    - xTHREADING=1 xMPI=0 xGSL=0 xLTDL=1 xREADLINE=1 xPYTHON=0 xMUSIC=0 xSTATIC_ANALYSIS=1 CACHE_NAME=JOB   # only threading
-    - xTHREADING=1 xMPI=0 xGSL=0 xLTDL=0 xREADLINE=0 xPYTHON=1 xMUSIC=0 xSTATIC_ANALYSIS=1 CACHE_NAME=JOB   # Python & Threading
-    - xTHREADING=0 xMPI=1 xGSL=0 xLTDL=0 xREADLINE=0 xPYTHON=1 xMUSIC=0 xSTATIC_ANALYSIS=1 CACHE_NAME=JOB   # Python & MPI
-    - xTHREADING=0 xMPI=0 xGSL=0 xLTDL=0 xREADLINE=0 xPYTHON=1 xMUSIC=0 xSTATIC_ANALYSIS=1 CACHE_NAME=JOB   # only Python
-    - xTHREADING=1 xMPI=1 xGSL=1 xLTDL=1 xREADLINE=1 xPYTHON=1 xMUSIC=1 xSTATIC_ANALYSIS=1 CACHE_NAME=JOB   # full
->>>>>>> 4a373f7c
+    - xTHREADING=0 xMPI=0 xSIONLIB=0 xGSL=0 xLTDL=0 xREADLINE=0 xPYTHON=0 xMUSIC=0 xSTATIC_ANALYSIS=1 CACHE_NAME=JOB   # minimal
+    - xTHREADING=0 xMPI=0 xSIONLIB=1 xGSL=0 xLTDL=0 xREADLINE=0 xPYTHON=0 xMUSIC=0 xSTATIC_ANALYSIS=1 CACHE_NAME=JOB   # only SIONLIB
+    - xTHREADING=0 xMPI=1 xSIONLIB=0 xGSL=0 xLTDL=1 xREADLINE=1 xPYTHON=0 xMUSIC=0 xSTATIC_ANALYSIS=1 CACHE_NAME=JOB   # only MPI
+    - xTHREADING=1 xMPI=0 xSIONLIB=0 xGSL=0 xLTDL=1 xREADLINE=1 xPYTHON=0 xMUSIC=0 xSTATIC_ANALYSIS=1 CACHE_NAME=JOB   # only threading
+    - xTHREADING=1 xMPI=0 xSIONLIB=0 xGSL=0 xLTDL=0 xREADLINE=0 xPYTHON=1 xMUSIC=0 xSTATIC_ANALYSIS=1 CACHE_NAME=JOB   # Python & Threading
+    - xTHREADING=0 xMPI=1 xSIONLIB=0 xGSL=0 xLTDL=0 xREADLINE=0 xPYTHON=1 xMUSIC=0 xSTATIC_ANALYSIS=1 CACHE_NAME=JOB   # Python & MPI
+    - xTHREADING=0 xMPI=0 xSIONLIB=0 xGSL=0 xLTDL=0 xREADLINE=0 xPYTHON=1 xMUSIC=0 xSTATIC_ANALYSIS=1 CACHE_NAME=JOB   # only Python
+    - xTHREADING=1 xMPI=1 xSIONLIB=0 xGSL=1 xLTDL=1 xREADLINE=1 xPYTHON=1 xMUSIC=1 xSTATIC_ANALYSIS=1 CACHE_NAME=JOB   # full
+    - xTHREADING=1 xMPI=1 xSIONLIB=1 xGSL=1 xLTDL=1 xREADLINE=1 xPYTHON=1 xMUSIC=1 xSTATIC_ANALYSIS=1 CACHE_NAME=JOB   # full + SIONLIB
 matrix:
   # Do notify immediately about it when a job of a build fails.
   fast_finish: true
@@ -54,15 +49,11 @@
     - $HOME/.cache
 
 before_install:
-<<<<<<< HEAD
-  - export BASEDIR=$PWD
-=======
   - echo "+ + + + + + + + + + + + + + + + + + + + + + + + + + + + + + + + + + + + + + + +"
   - echo "+         P R E P A R E   N E S T   B U I L D   E N V I R O N M E N T         +"
   - echo "+ + + + + + + + + + + + + + + + + + + + + + + + + + + + + + + + + + + + + + + +"
   - export SOURCEDIR=$PWD
   - cd $HOME/build
->>>>>>> 4a373f7c
   - echo $PATH
 
   # Update package repository status (-qq is more quiet).
@@ -101,7 +92,6 @@
   # Install jq to process JSON output from GitHub API.
   - sudo apt-get install -y jq
 
-<<<<<<< HEAD
   # Install SIONlib
   - wget --content-disposition http://apps.fz-juelich.de/jsc/sionlib/download.php?version=1.6.2
   - tar xfz sionlib-1.6.2.tar.gz
@@ -110,8 +100,8 @@
   - cd build-linux-gomp-openmpi
   - make
   - make install
-  - cd $BASEDIR
-=======
+  - cd $HOME/build
+
   # Install current MUSIC version.
   - sudo apt-get install -y python-mpi4py
   - git clone https://github.com/INCF/MUSIC.git music
@@ -124,7 +114,6 @@
 
   # Change directory back to the NEST source code directory.
   - cd $SOURCEDIR
->>>>>>> 4a373f7c
 
 install:
   - which cython
