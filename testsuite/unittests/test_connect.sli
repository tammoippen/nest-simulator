/*
 *  test_connect.sli
 *
 *  This file is part of NEST.
 *
 *  Copyright (C) 2004 The NEST Initiative
 *
 *  NEST is free software: you can redistribute it and/or modify
 *  it under the terms of the GNU General Public License as published by
 *  the Free Software Foundation, either version 2 of the License, or
 *  (at your option) any later version.
 *
 *  NEST is distributed in the hope that it will be useful,
 *  but WITHOUT ANY WARRANTY; without even the implied warranty of
 *  MERCHANTABILITY or FITNESS FOR A PARTICULAR PURPOSE.  See the
 *  GNU General Public License for more details.
 *
 *  You should have received a copy of the GNU General Public License
 *  along with NEST.  If not, see <http://www.gnu.org/licenses/>.
 *
 */


/* BeginDocumentation
   Name: testsuite::test_connect - SLI script to test runability of all Connect variants

   Synopsis: (test_connect) run

   Description:

   Tests if all variants of Connect can be run. This test checks the
   outcome of the calls only in a minimal way. A more comprehensive
   set of tests is available in PyNEST. It also checks the given
   parameters more thoroughly and looks at statistics of the resulting
   connectivity.

   FirstVersion: April 2014
   Author: Jochen Martin Eppler
   SeeAlso: Connect
 */

M_ERROR setverbosity

(unittest) run
/unittest using

(Running Connect tests with argument type ') 1 type cvs join (') join =

(  Testing variant "integer integer") =
ResetKernel
/iaf_psc_alpha 2 Create ;
1 2 Connect
<< /source 1 dup cvgidcollection >> GetConnections 0 get
/target get 2 eq assert_or_die

(  Testing variant "integer integer double double") =
ResetKernel
/iaf_psc_alpha 2 Create ;
1 2 2.0 3.0 Connect
<< /source 1 dup cvgidcollection >> GetConnections 0 get dup dup
/target get 2 eq assert_or_die
/weight get 2.0 eq assert_or_die
/delay get 3.0 eq assert_or_die

<<<<<<< HEAD

(Running Connect tests with argument type 'GIDCollection') =

(  Testing variant "GIDCollection GIDCollection") =
ResetKernel
/a /iaf_neuron 3 Create def
/b /iaf_neuron 3 Create def
a b Connect
<< /source a >> GetConnections dup
First /target get 4 eq assert_or_die
Last /target get 6 eq assert_or_die

(  Testing variant "GIDCollection GIDCollection literal") =
ResetKernel
/a /iaf_neuron 3 Create def
/b /iaf_neuron 3 Create def
a b /one_to_one Connect
<< /source a >> GetConnections dup
First /target get 4 eq assert_or_die
Last /target get 6 eq assert_or_die

(  Testing variant "GIDCollection GIDCollection dict") =
ResetKernel
/a /iaf_neuron 3 Create def
/b /iaf_neuron 3 Create def
a b << /rule /one_to_one >> Connect
<< /source a >> GetConnections dup
First /target get 4 eq assert_or_die
Last /target get 6 eq assert_or_die

(  Testing variant "GIDCollection GIDCollection empty_dict") =
ResetKernel
/a /iaf_neuron 3 Create def
/b /iaf_neuron 3 Create def
a b << >> Connect
<< /source a >> GetConnections dup
First /target get 4 eq assert_or_die
Last /target get 6 eq assert_or_die

(  Testing variant "GIDCollection GIDCollection literal literal") =
ResetKernel
/a /iaf_neuron 3 Create def
/b /iaf_neuron 3 Create def
a b /one_to_one /stdp_synapse Connect
<< /source a >> GetConnections dup
First /target get 4 eq assert_or_die
Last /target get 6 eq assert_or_die

(  Testing variant "GIDCollection GIDCollection dict literal") =
ResetKernel
/a /iaf_neuron 3 Create def
/b /iaf_neuron 3 Create def
a b << /rule /one_to_one >> /stdp_synapse Connect
<< /source a >> GetConnections dup
First /target get 4 eq assert_or_die
Last /target get 6 eq assert_or_die

(  Testing variant "GIDCollection GIDCollection empty_dict literal") =
ResetKernel
/a /iaf_neuron 3 Create def
/b /iaf_neuron 3 Create def
a b << >> /stdp_synapse Connect
<< /source a >> GetConnections dup
First /target get 4 eq assert_or_die
Last /target get 6 eq assert_or_die

(  Testing variant "GIDCollection GIDCollection literal dict") =
ResetKernel
/a /iaf_neuron 3 Create def
/b /iaf_neuron 3 Create def
a b /one_to_one << /model /stdp_synapse >> Connect
<< /source a >> GetConnections dup
First /target get 4 eq assert_or_die
Last /target get 6 eq assert_or_die

(  Testing variant "GIDCollection GIDCollection literal empty_dict") =
ResetKernel
/a /iaf_neuron 3 Create def
/b /iaf_neuron 3 Create def
a b /one_to_one << >> Connect
<< /source a >> GetConnections dup
First /target get 4 eq assert_or_die
Last /target get 6 eq assert_or_die

(  Testing variant "GIDCollection GIDCollection dict dict") =
ResetKernel
/a /iaf_neuron 3 Create def
/b /iaf_neuron 3 Create def
a b << /rule /one_to_one >> << /model /stdp_synapse >> Connect
<< /source a >> GetConnections dup
First /target get 4 eq assert_or_die
Last /target get 6 eq assert_or_die

(  Testing variant "GIDCollection GIDCollection empty_dict dict") =
ResetKernel
/a /iaf_neuron 3 Create def
/b /iaf_neuron 3 Create def
a b << >> << /model /stdp_synapse >> Connect
<< /source a >> GetConnections dup
First /target get 4 eq assert_or_die
Last /target get 6 eq assert_or_die

(  Testing variant "GIDCollection GIDCollection dict empty_dict") =
ResetKernel
/a /iaf_neuron 3 Create def
/b /iaf_neuron 3 Create def
a b << /rule /one_to_one >> << >> Connect
<< /source a >> GetConnections dup
First /target get 4 eq assert_or_die
Last /target get 6 eq assert_or_die

(  Testing variant "GIDCollection GIDCollection empty_dict empty_dict") =
ResetKernel
/a /iaf_neuron 3 Create def
/b /iaf_neuron 3 Create def
a b << >> << >> Connect
<< /source a >> GetConnections dup
First /target get 4 eq assert_or_die
Last /target get 6 eq assert_or_die

=======
% We can run the tests for TokenArray, IntVectorDatum and
% GIDCollectionDatum in a loop using arrayload

[ [[1 2 3]             [4 5 6]            ]
  [[1 2 3] cv_iv       [4 5 6] cv_iv      ]
  [1 3 cvgidcollection 4 6 cvgidcollection]] {
  /addresses Set

  (Running Connect tests with argument type ') addresses 0 get type cvs join (') join =

  (  Testing variant "array array") =
  ResetKernel
  /iaf_psc_alpha 6 Create ;
  addresses arrayload ; Connect
  << /source [1 2 3] >> GetConnections dup
  First /target get 4 eq assert_or_die
  Last /target get 6 eq assert_or_die

  (  Testing variant "array array literal") =
  ResetKernel
  /iaf_psc_alpha 6 Create ;
  addresses arrayload ; /one_to_one Connect
  << /source [1 2 3] >> GetConnections dup
  First /target get 4 eq assert_or_die
  Last /target get 6 eq assert_or_die

  (  Testing variant "array array dict") =
  ResetKernel
  /iaf_psc_alpha 6 Create ;
  addresses arrayload ; << /rule /one_to_one >> Connect
  << /source [1 2 3] >> GetConnections dup
  First /target get 4 eq assert_or_die
  Last /target get 6 eq assert_or_die

  (  Testing variant "array array empty_dict") =
  ResetKernel
  /iaf_psc_alpha 6 Create ;
  addresses arrayload ; << >> Connect
  << /source [1 2 3] >> GetConnections dup
  First /target get 4 eq assert_or_die
  Last /target get 6 eq assert_or_die

  (  Testing variant "array array literal literal") =
  ResetKernel
  /iaf_psc_alpha 6 Create ;
  addresses arrayload ; /one_to_one /stdp_synapse Connect
  << /source [1 2 3] >> GetConnections dup
  First /target get 4 eq assert_or_die
  Last /target get 6 eq assert_or_die

  (  Testing variant "array array dict literal") =
  ResetKernel
  /iaf_psc_alpha 6 Create ;
  addresses arrayload ; << /rule /one_to_one >> /stdp_synapse Connect
  << /source [1 2 3] >> GetConnections dup
  First /target get 4 eq assert_or_die
  Last /target get 6 eq assert_or_die
  
  (  Testing variant "array array empty_dict literal") =
  ResetKernel
  /iaf_psc_alpha 6 Create ;
  addresses arrayload ; << >> /stdp_synapse Connect
  << /source [1 2 3] >> GetConnections dup
  First /target get 4 eq assert_or_die
  Last /target get 6 eq assert_or_die
  
  (  Testing variant "array array literal dict") =
  ResetKernel
  /iaf_psc_alpha 6 Create ;
  addresses arrayload ; /one_to_one << /model /stdp_synapse >> Connect
  << /source [1 2 3] >> GetConnections dup
  First /target get 4 eq assert_or_die
  Last /target get 6 eq assert_or_die
  
  (  Testing variant "array array literal empty_dict") =
  ResetKernel
  /iaf_psc_alpha 6 Create ;
  addresses arrayload ; /one_to_one << >> Connect
  << /source [1 2 3] >> GetConnections dup
  First /target get 4 eq assert_or_die
  Last /target get 6 eq assert_or_die
  
  (  Testing variant "array array dict dict") =
  ResetKernel
  /iaf_psc_alpha 6 Create ;
  addresses arrayload ; << /rule /one_to_one >> << /model /stdp_synapse >> Connect
  << /source [1 2 3] >> GetConnections dup
  First /target get 4 eq assert_or_die
  Last /target get 6 eq assert_or_die
  
  (  Testing variant "array array empty_dict dict") =
  ResetKernel
  /iaf_psc_alpha 6 Create ;
  addresses arrayload ; << >> << /model /stdp_synapse >> Connect
  << /source [1 2 3] >> GetConnections dup
  First /target get 4 eq assert_or_die
  Last /target get 6 eq assert_or_die
  
  (  Testing variant "array array dict empty_dict") =
  ResetKernel
  /iaf_psc_alpha 6 Create ;
  addresses arrayload ; << /rule /one_to_one >> << >> Connect
  << /source [1 2 3] >> GetConnections dup
  First /target get 4 eq assert_or_die
  Last /target get 6 eq assert_or_die
  
  (  Testing variant "array array empty_dict empty_dict") =
  ResetKernel
  /iaf_psc_alpha 6 Create ;
  addresses arrayload ; << >> << >> Connect
  << /source [1 2 3] >> GetConnections dup
  First /target get 4 eq assert_or_die
  Last /target get 6 eq assert_or_die

} forall
>>>>>>> 3dabfb2c

(Running Connect tests with illegal combinations) =
ResetKernel

/n_connections 0 def
modeldict
{
  pop Create /node_a Set
  modeldict
  {
    pop Create /node_b Set

    % try to connect node_a and node_b
    {
      node_a node_b Connect
    } stopped not
    {  % if there is no error, check that a connection has been made
      {
        n_connections 1 add 
        GetKernelStatus /num_connections get 
        eq
      } assert_or_die
      /n_connections n_connections 1 add def
    }
    {
      5 npop 
    } ifelse
  } forall

} forall<|MERGE_RESOLUTION|>--- conflicted
+++ resolved
@@ -62,14 +62,13 @@
 /weight get 2.0 eq assert_or_die
 /delay get 3.0 eq assert_or_die
 
-<<<<<<< HEAD
 
 (Running Connect tests with argument type 'GIDCollection') =
 
 (  Testing variant "GIDCollection GIDCollection") =
 ResetKernel
-/a /iaf_neuron 3 Create def
-/b /iaf_neuron 3 Create def
+/a /iaf_psc_alpha 3 Create def
+/b /iaf_psc_alpha 3 Create def
 a b Connect
 << /source a >> GetConnections dup
 First /target get 4 eq assert_or_die
@@ -77,8 +76,8 @@
 
 (  Testing variant "GIDCollection GIDCollection literal") =
 ResetKernel
-/a /iaf_neuron 3 Create def
-/b /iaf_neuron 3 Create def
+/a /iaf_psc_alpha 3 Create def
+/b /iaf_psc_alpha 3 Create def
 a b /one_to_one Connect
 << /source a >> GetConnections dup
 First /target get 4 eq assert_or_die
@@ -86,8 +85,8 @@
 
 (  Testing variant "GIDCollection GIDCollection dict") =
 ResetKernel
-/a /iaf_neuron 3 Create def
-/b /iaf_neuron 3 Create def
+/a /iaf_psc_alpha 3 Create def
+/b /iaf_psc_alpha 3 Create def
 a b << /rule /one_to_one >> Connect
 << /source a >> GetConnections dup
 First /target get 4 eq assert_or_die
@@ -95,8 +94,8 @@
 
 (  Testing variant "GIDCollection GIDCollection empty_dict") =
 ResetKernel
-/a /iaf_neuron 3 Create def
-/b /iaf_neuron 3 Create def
+/a /iaf_psc_alpha 3 Create def
+/b /iaf_psc_alpha 3 Create def
 a b << >> Connect
 << /source a >> GetConnections dup
 First /target get 4 eq assert_or_die
@@ -104,8 +103,8 @@
 
 (  Testing variant "GIDCollection GIDCollection literal literal") =
 ResetKernel
-/a /iaf_neuron 3 Create def
-/b /iaf_neuron 3 Create def
+/a /iaf_psc_alpha 3 Create def
+/b /iaf_psc_alpha 3 Create def
 a b /one_to_one /stdp_synapse Connect
 << /source a >> GetConnections dup
 First /target get 4 eq assert_or_die
@@ -113,8 +112,8 @@
 
 (  Testing variant "GIDCollection GIDCollection dict literal") =
 ResetKernel
-/a /iaf_neuron 3 Create def
-/b /iaf_neuron 3 Create def
+/a /iaf_psc_alpha 3 Create def
+/b /iaf_psc_alpha 3 Create def
 a b << /rule /one_to_one >> /stdp_synapse Connect
 << /source a >> GetConnections dup
 First /target get 4 eq assert_or_die
@@ -122,8 +121,8 @@
 
 (  Testing variant "GIDCollection GIDCollection empty_dict literal") =
 ResetKernel
-/a /iaf_neuron 3 Create def
-/b /iaf_neuron 3 Create def
+/a /iaf_psc_alpha 3 Create def
+/b /iaf_psc_alpha 3 Create def
 a b << >> /stdp_synapse Connect
 << /source a >> GetConnections dup
 First /target get 4 eq assert_or_die
@@ -131,8 +130,8 @@
 
 (  Testing variant "GIDCollection GIDCollection literal dict") =
 ResetKernel
-/a /iaf_neuron 3 Create def
-/b /iaf_neuron 3 Create def
+/a /iaf_psc_alpha 3 Create def
+/b /iaf_psc_alpha 3 Create def
 a b /one_to_one << /model /stdp_synapse >> Connect
 << /source a >> GetConnections dup
 First /target get 4 eq assert_or_die
@@ -140,8 +139,8 @@
 
 (  Testing variant "GIDCollection GIDCollection literal empty_dict") =
 ResetKernel
-/a /iaf_neuron 3 Create def
-/b /iaf_neuron 3 Create def
+/a /iaf_psc_alpha 3 Create def
+/b /iaf_psc_alpha 3 Create def
 a b /one_to_one << >> Connect
 << /source a >> GetConnections dup
 First /target get 4 eq assert_or_die
@@ -149,8 +148,8 @@
 
 (  Testing variant "GIDCollection GIDCollection dict dict") =
 ResetKernel
-/a /iaf_neuron 3 Create def
-/b /iaf_neuron 3 Create def
+/a /iaf_psc_alpha 3 Create def
+/b /iaf_psc_alpha 3 Create def
 a b << /rule /one_to_one >> << /model /stdp_synapse >> Connect
 << /source a >> GetConnections dup
 First /target get 4 eq assert_or_die
@@ -158,8 +157,8 @@
 
 (  Testing variant "GIDCollection GIDCollection empty_dict dict") =
 ResetKernel
-/a /iaf_neuron 3 Create def
-/b /iaf_neuron 3 Create def
+/a /iaf_psc_alpha 3 Create def
+/b /iaf_psc_alpha 3 Create def
 a b << >> << /model /stdp_synapse >> Connect
 << /source a >> GetConnections dup
 First /target get 4 eq assert_or_die
@@ -167,8 +166,8 @@
 
 (  Testing variant "GIDCollection GIDCollection dict empty_dict") =
 ResetKernel
-/a /iaf_neuron 3 Create def
-/b /iaf_neuron 3 Create def
+/a /iaf_psc_alpha 3 Create def
+/b /iaf_psc_alpha 3 Create def
 a b << /rule /one_to_one >> << >> Connect
 << /source a >> GetConnections dup
 First /target get 4 eq assert_or_die
@@ -176,130 +175,13 @@
 
 (  Testing variant "GIDCollection GIDCollection empty_dict empty_dict") =
 ResetKernel
-/a /iaf_neuron 3 Create def
-/b /iaf_neuron 3 Create def
+/a /iaf_psc_alpha 3 Create def
+/b /iaf_psc_alpha 3 Create def
 a b << >> << >> Connect
 << /source a >> GetConnections dup
 First /target get 4 eq assert_or_die
 Last /target get 6 eq assert_or_die
 
-=======
-% We can run the tests for TokenArray, IntVectorDatum and
-% GIDCollectionDatum in a loop using arrayload
-
-[ [[1 2 3]             [4 5 6]            ]
-  [[1 2 3] cv_iv       [4 5 6] cv_iv      ]
-  [1 3 cvgidcollection 4 6 cvgidcollection]] {
-  /addresses Set
-
-  (Running Connect tests with argument type ') addresses 0 get type cvs join (') join =
-
-  (  Testing variant "array array") =
-  ResetKernel
-  /iaf_psc_alpha 6 Create ;
-  addresses arrayload ; Connect
-  << /source [1 2 3] >> GetConnections dup
-  First /target get 4 eq assert_or_die
-  Last /target get 6 eq assert_or_die
-
-  (  Testing variant "array array literal") =
-  ResetKernel
-  /iaf_psc_alpha 6 Create ;
-  addresses arrayload ; /one_to_one Connect
-  << /source [1 2 3] >> GetConnections dup
-  First /target get 4 eq assert_or_die
-  Last /target get 6 eq assert_or_die
-
-  (  Testing variant "array array dict") =
-  ResetKernel
-  /iaf_psc_alpha 6 Create ;
-  addresses arrayload ; << /rule /one_to_one >> Connect
-  << /source [1 2 3] >> GetConnections dup
-  First /target get 4 eq assert_or_die
-  Last /target get 6 eq assert_or_die
-
-  (  Testing variant "array array empty_dict") =
-  ResetKernel
-  /iaf_psc_alpha 6 Create ;
-  addresses arrayload ; << >> Connect
-  << /source [1 2 3] >> GetConnections dup
-  First /target get 4 eq assert_or_die
-  Last /target get 6 eq assert_or_die
-
-  (  Testing variant "array array literal literal") =
-  ResetKernel
-  /iaf_psc_alpha 6 Create ;
-  addresses arrayload ; /one_to_one /stdp_synapse Connect
-  << /source [1 2 3] >> GetConnections dup
-  First /target get 4 eq assert_or_die
-  Last /target get 6 eq assert_or_die
-
-  (  Testing variant "array array dict literal") =
-  ResetKernel
-  /iaf_psc_alpha 6 Create ;
-  addresses arrayload ; << /rule /one_to_one >> /stdp_synapse Connect
-  << /source [1 2 3] >> GetConnections dup
-  First /target get 4 eq assert_or_die
-  Last /target get 6 eq assert_or_die
-  
-  (  Testing variant "array array empty_dict literal") =
-  ResetKernel
-  /iaf_psc_alpha 6 Create ;
-  addresses arrayload ; << >> /stdp_synapse Connect
-  << /source [1 2 3] >> GetConnections dup
-  First /target get 4 eq assert_or_die
-  Last /target get 6 eq assert_or_die
-  
-  (  Testing variant "array array literal dict") =
-  ResetKernel
-  /iaf_psc_alpha 6 Create ;
-  addresses arrayload ; /one_to_one << /model /stdp_synapse >> Connect
-  << /source [1 2 3] >> GetConnections dup
-  First /target get 4 eq assert_or_die
-  Last /target get 6 eq assert_or_die
-  
-  (  Testing variant "array array literal empty_dict") =
-  ResetKernel
-  /iaf_psc_alpha 6 Create ;
-  addresses arrayload ; /one_to_one << >> Connect
-  << /source [1 2 3] >> GetConnections dup
-  First /target get 4 eq assert_or_die
-  Last /target get 6 eq assert_or_die
-  
-  (  Testing variant "array array dict dict") =
-  ResetKernel
-  /iaf_psc_alpha 6 Create ;
-  addresses arrayload ; << /rule /one_to_one >> << /model /stdp_synapse >> Connect
-  << /source [1 2 3] >> GetConnections dup
-  First /target get 4 eq assert_or_die
-  Last /target get 6 eq assert_or_die
-  
-  (  Testing variant "array array empty_dict dict") =
-  ResetKernel
-  /iaf_psc_alpha 6 Create ;
-  addresses arrayload ; << >> << /model /stdp_synapse >> Connect
-  << /source [1 2 3] >> GetConnections dup
-  First /target get 4 eq assert_or_die
-  Last /target get 6 eq assert_or_die
-  
-  (  Testing variant "array array dict empty_dict") =
-  ResetKernel
-  /iaf_psc_alpha 6 Create ;
-  addresses arrayload ; << /rule /one_to_one >> << >> Connect
-  << /source [1 2 3] >> GetConnections dup
-  First /target get 4 eq assert_or_die
-  Last /target get 6 eq assert_or_die
-  
-  (  Testing variant "array array empty_dict empty_dict") =
-  ResetKernel
-  /iaf_psc_alpha 6 Create ;
-  addresses arrayload ; << >> << >> Connect
-  << /source [1 2 3] >> GetConnections dup
-  First /target get 4 eq assert_or_die
-  Last /target get 6 eq assert_or_die
-
-} forall
->>>>>>> 3dabfb2c
 
 (Running Connect tests with illegal combinations) =
 ResetKernel
