/*
 *  kernel_manager.h
 *
 *  This file is part of NEST.
 *
 *  Copyright (C) 2004 The NEST Initiative
 *
 *  NEST is free software: you can redistribute it and/or modify
 *  it under the terms of the GNU General Public License as published by
 *  the Free Software Foundation, either version 2 of the License, or
 *  (at your option) any later version.
 *
 *  NEST is distributed in the hope that it will be useful,
 *  but WITHOUT ANY WARRANTY; without even the implied warranty of
 *  MERCHANTABILITY or FITNESS FOR A PARTICULAR PURPOSE.  See the
 *  GNU General Public License for more details.
 *
 *  You should have received a copy of the GNU General Public License
 *  along with NEST.  If not, see <http://www.gnu.org/licenses/>.
 *
 */

#ifndef KERNEL_MANAGER_H
#define KERNEL_MANAGER_H

// Includes from nestkernel:
#include "connection_manager.h"
#include "event_delivery_manager.h"
#include "io_manager.h"
#include "logging_manager.h"
#include "model_manager.h"
#include "modelrange_manager.h"
#include "mpi_manager.h"
#include "music_manager.h"
#include "node_manager.h"
#include "rng_manager.h"
#include "simulation_manager.h"
#include "sp_manager.h"
#include "vp_manager.h"

// Includes from sli:
#include "dictdatum.h"

// clang-format off
/* BeginDocumentation
 Name: kernel - Global properties of the simulation kernel.

 Description:
 Global properties of the simulation kernel.

 Parameters:
 The following parameters are available in the kernel status dictionary.

 Time and resolution
 resolution                    doubletype  - The resolution of the simulation (in ms)
 time                          doubletype  - The current simulation time
 to_do                         integertype - The number of steps yet to be simulated (read only)
 max_delay                     doubletype  - The maximum delay in the network
 min_delay                     doubletype  - The minimum delay in the network
 ms_per_tic                    doubletype  - The number of milliseconds per tic
 tics_per_ms                   doubletype  - The number of tics per millisecond
 tics_per_step                 integertype - The number of tics per simulation time step
 T_max                         doubletype  - The largest representable time value (read only)
 T_min                         doubletype  - The smallest representable time value (read only)

 Parallel processing
<<<<<<< HEAD
 total_num_virtual_procs       integertype - The total number of virtual processes
 local_num_threads             integertype - The local number of threads
 num_processes                 integertype - The number of MPI processes (read only)
 num_rec_processes             integertype - The number of MPI processes reserved for recording spikes
 num_sim_processes             integertype - The number of MPI processes reserved for simulating neurons
 off_grid_spiking              booltype    - Whether to transmit precise spike times in MPI
                                             communication (read only)

 Connector configuration
 initial_connector_capacity    integertype - When a connector is first created, it starts with this
                                             capacity (if >= connector_cutoff)
 large_connector_limit         integertype - Capacity doubling is used up to this limit
 large_connector_growth_factor doubletype  - Capacity growth factor to use beyond the limit
=======
 total_num_virtual_procs  integertype - The total number of virtual processes
 local_num_threads        integertype - The local number of threads
 num_processes            integertype - The number of MPI processes (read only)
 off_grid_spiking         booltype    - Whether to transmit precise spike times in MPI
                                        communication (read only)
>>>>>>> f4d3d079

 Random number generators
 grng_seed                     integertype - Seed for global random number generator used
                                             synchronously by all virtual processes to
                                             create, e.g., fixed fan-out connections
                                             (write only).
 rng_seeds                     arraytype   - Seeds for the per-virtual-process random
                                             number generators used for most purposes.
                                             Array with one integer per virtual process,
                                             all must be unique and differ from
                                             grng_seed (write only).

 Output
 data_path                     stringtype  - A path, where all data is written to
                                             (default is the current directory)
 data_prefix                   stringtype  - A common prefix for all data files
 overwrite_files               booltype    - Whether to overwrite existing data files
 print_time                    booltype    - Whether to print progress information during the simulation
			      
 Network information	       
 network_size                  integertype - The number of nodes in the network (read only)
 num_connections               integertype - The number of connections in the network
                                             (read only, local only)

 Waveform relaxation method (wfr)
 use_wfr                       booltype    - Whether to use waveform relaxation method
 wfr_comm_interval             doubletype  - Desired waveform relaxation communication interval
 wfr_tol                       doubletype  - Convergence tolerance of waveform relaxation method
 wfr_max_iterations            integertype - Maximal number of iterations used for waveform relaxation
 wfr_interpolation_order       integertype - Interpolation order of polynomial used in wfr iterations

 Miscellaneous
 dict_miss_is_error            booltype    - Whether missed dictionary entries are treated as errors

 SeeAlso: Simulate, Node
 */
// clang-format on

namespace nest
{

class KernelManager
{
private:
  KernelManager();
  ~KernelManager();
  static KernelManager* kernel_manager_instance_;

  KernelManager( KernelManager const& );  // do not implement
  void operator=( KernelManager const& ); // do not implement

public:
  /**
   * Create/destroy and access the KernelManager singleton.
   */
  static void create_kernel_manager();
  static void destroy_kernel_manager();
  static KernelManager& get_kernel_manager();

  /**
   * Prepare kernel for operation.
   *
   * This method calls the initialization methods of the specific
   * managers in the proper order.
   *
   * @see finalize(), reset()
   */
  void initialize();

  /**
   * Take down kernel after operation.
   *
   * This method calls the finalization methods of the specific managers
   * in the proper order, i.e., inverse to initialize().
   *
   * @see initialize(), reset()
   */
  void finalize();

  /**
   * Reset kernel.
   *
   * Resets kernel by finalizing and initalizing.
   *
   * @see initialize(), finalize()
   */
  void reset();

  /**
   * Reset kernel after num threads have changed.
   *
   * No need to reset all managers, only those affected by num thread changes.
   *
   * @see initialize(), finalize()
   */
  void num_threads_changed_reset();

  void set_status( const DictionaryDatum& );
  void get_status( DictionaryDatum& );

  //! Returns true if kernel is initialized
  bool is_initialized() const;

  LoggingManager logging_manager;
  IOManager io_manager;
  MPIManager mpi_manager;
  VPManager vp_manager;
  RNGManager rng_manager;
  SimulationManager simulation_manager;
  ModelRangeManager modelrange_manager;
  ConnectionManager connection_manager;
  SPManager sp_manager;
  EventDeliveryManager event_delivery_manager;
  ModelManager model_manager;
  MUSICManager music_manager;
  NodeManager node_manager;

private:
  bool initialized_; //!< true if all sub-managers initialized
};

KernelManager& kernel();

} // namespace nest

inline nest::KernelManager&
nest::KernelManager::get_kernel_manager()
{
  assert( kernel_manager_instance_ );
  return *kernel_manager_instance_;
}

inline nest::KernelManager&
nest::kernel()
{
  return KernelManager::get_kernel_manager();
}

inline bool
nest::KernelManager::is_initialized() const
{
  return initialized_;
}

#endif /* KERNEL_MANAGER_H */<|MERGE_RESOLUTION|>--- conflicted
+++ resolved
@@ -64,12 +64,9 @@
  T_min                         doubletype  - The smallest representable time value (read only)
 
  Parallel processing
-<<<<<<< HEAD
  total_num_virtual_procs       integertype - The total number of virtual processes
  local_num_threads             integertype - The local number of threads
  num_processes                 integertype - The number of MPI processes (read only)
- num_rec_processes             integertype - The number of MPI processes reserved for recording spikes
- num_sim_processes             integertype - The number of MPI processes reserved for simulating neurons
  off_grid_spiking              booltype    - Whether to transmit precise spike times in MPI
                                              communication (read only)
 
@@ -78,13 +75,6 @@
                                              capacity (if >= connector_cutoff)
  large_connector_limit         integertype - Capacity doubling is used up to this limit
  large_connector_growth_factor doubletype  - Capacity growth factor to use beyond the limit
-=======
- total_num_virtual_procs  integertype - The total number of virtual processes
- local_num_threads        integertype - The local number of threads
- num_processes            integertype - The number of MPI processes (read only)
- off_grid_spiking         booltype    - Whether to transmit precise spike times in MPI
-                                        communication (read only)
->>>>>>> f4d3d079
 
  Random number generators
  grng_seed                     integertype - Seed for global random number generator used
