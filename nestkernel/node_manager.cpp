/*
 *  node_manager.cpp
 *
 *  This file is part of NEST.
 *
 *  Copyright (C) 2004 The NEST Initiative
 *
 *  NEST is free software: you can redistribute it and/or modify
 *  it under the terms of the GNU General Public License as published by
 *  the Free Software Foundation, either version 2 of the License, or
 *  (at your option) any later version.
 *
 *  NEST is distributed in the hope that it will be useful,
 *  but WITHOUT ANY WARRANTY; without even the implied warranty of
 *  MERCHANTABILITY or FITNESS FOR A PARTICULAR PURPOSE.  See the
 *  GNU General Public License for more details.
 *
 *  You should have received a copy of the GNU General Public License
 *  along with NEST.  If not, see <http://www.gnu.org/licenses/>.
 *
 */

#include "node_manager.h"

// C++ includes:
#include <set>

// Includes from libnestutil:
#include "compose.hpp"
#include "logging.h"

// Includes from nestkernel:
#include "event_delivery_manager.h"
#include "genericmodel.h"
#include "genericmodel_impl.h"
#include "kernel_manager.h"
#include "model.h"
#include "model_manager_impl.h"
#include "node.h"
#include "sibling_container.h"
#include "vp_manager.h"
#include "vp_manager_impl.h"

// Includes from sli:
#include "dictutils.h"

namespace nest
{

NodeManager::NodeManager()
  : local_nodes_()
  , siblingcontainer_model_( 0 )
  , nodes_vec_()
  , wfr_nodes_vec_()
  , wfr_is_used_( false )
  , nodes_vec_network_size_( 0 ) // zero to force update
  , num_active_nodes_( 0 )
{
}

NodeManager::~NodeManager()
{
  destruct_nodes_(); // We must destruct nodes properly, since devices may need
                     // to close files.
}

void
NodeManager::initialize()
{
  siblingcontainer_model_ = kernel().model_manager.get_model( 0 );
  assert( siblingcontainer_model_ != 0 );
  assert( siblingcontainer_model_->get_name() == "siblingcontainer" );

  // explicitly force construction of nodes_vec_ to ensure consistent state
  nodes_vec_network_size_ = 0;
  ensure_valid_thread_local_ids();
}

void
NodeManager::finalize()
{
  destruct_nodes_();
}

void
NodeManager::reinit_nodes()
{
  /* Reinitialize state on all nodes, force init_buffers() on next
      call to simulate().
      Finding all nodes is non-trivial:
      - We iterate over local nodes only.
      - Nodes without proxies are not registered in nodes_. Instead, a
        SiblingContainer is created as container, and this container is
        stored in nodes_. The container then contains the actual nodes,
        which need to be reset.
      Thus, we iterate nodes_; additionally, we iterate the content of
      a Node if it's model id is -1, which indicates that it is a
      container.  Subnets are not iterated, since their nodes are
      registered in nodes_ directly.
    */
  for ( size_t n = 0; n < local_nodes_.size(); ++n )
  {
    Node* node = local_nodes_.get_node_by_index( n );
    assert( node != 0 );
    if ( node->num_thread_siblings() == 0 ) // not a SiblingContainer
    {
      node->init_state();
      node->set_buffers_initialized( false );
    }
    else if ( node->get_model_id() == -1 )
    {
      SiblingContainer* const c = dynamic_cast< SiblingContainer* >( node );
      assert( c );
      for ( std::vector< Node* >::iterator it = c->begin(); it != c->end();
            ++it )
      {
        ( *it )->init_state();
        ( *it )->set_buffers_initialized( false );
      }
    }
  }
}

DictionaryDatum
NodeManager::get_status( index idx )
{
  Node* target = get_node( idx );
  assert( target != 0 );

  DictionaryDatum d = target->get_status_base();

  return d;
}

GIDCollectionPTR
NodeManager::add_node( index mod, long n )
{
  if ( mod >= kernel().model_manager.get_num_node_models() )
  {
    throw UnknownModelID( mod );
  }

  if ( n < 1 )
  {
    throw BadProperty();
  }

  const thread n_threads = kernel().vp_manager.get_num_threads();
  assert( n_threads > 0 );

  const index min_gid = local_nodes_.get_max_gid() + 1;
  const index max_gid = min_gid + n;

  Model* model = kernel().model_manager.get_model( mod );
  assert( model != 0 );

  model->deprecation_warning( "Create" );

  if ( max_gid > local_nodes_.max_size() || max_gid < min_gid )
  {
    LOG( M_ERROR,
      "NodeManager::add_node",
      "Requested number of nodes will overflow the memory." );
    LOG( M_ERROR, "NodeManager::add:node", "No nodes were created." );
    throw KernelException( "OutOfMemory" );
  }
  kernel().modelrange_manager.add_range( mod, min_gid, max_gid - 1 );

<<<<<<< HEAD
  if ( model->potential_global_receiver()
    and kernel().mpi_manager.get_num_rec_processes() > 0 )
  {
    // In this branch we create nodes for global receivers
    const int n_per_process = n / kernel().mpi_manager.get_num_rec_processes();
    const int n_per_thread = n_per_process / n_threads + 1;

    // We only need to reserve memory on the ranks on which we
    // actually create nodes. In this if-branch ---> Only on recording
    // processes
    if ( kernel().mpi_manager.get_rank()
      >= kernel().mpi_manager.get_num_sim_processes() )
    {
      local_nodes_.reserve( std::ceil( static_cast< double >( max_gid )
        / kernel().mpi_manager.get_num_sim_processes() ) );
      for ( thread t = 0; t < n_threads; ++t )
      {
        // Model::reserve() reserves memory for n ADDITIONAL nodes on thread t
        model->reserve_additional( t, n_per_thread );
      }
    }

    for ( size_t gid = min_gid; gid < max_gid; ++gid )
    {
      const thread vp = kernel().vp_manager.suggest_rec_vp( get_n_gsd() );
      const thread t = kernel().vp_manager.vp_to_thread( vp );

      if ( kernel().vp_manager.is_local_vp( vp ) )
      {
        Node* newnode = model->allocate( t );
        newnode->set_gid_( gid );
        newnode->set_model_id( mod );
        newnode->set_thread( t );
        newnode->set_vp( vp );
        newnode->set_has_proxies( true );
        newnode->set_local_receiver( false );

        local_nodes_.add_local_node( *newnode ); // put into local nodes list
      }
      else
      {
        local_nodes_.add_remote_node( gid ); // ensures max_gid is correct
      }
      increment_n_gsd();
    }
  }

  else if ( model->has_proxies() )
=======
  if ( model->has_proxies() )
>>>>>>> f4d3d079
  {
    // In this branch we create nodes for all GIDs which are on a local thread
    const int n_per_process = n / kernel().mpi_manager.get_num_processes();
    const int n_per_thread = n_per_process / n_threads + 1;

    // We only need to reserve memory on the ranks on which we
    // actually create nodes.
    // TODO: This will work reasonably for round-robin. The extra 50 entries
    //       are for subnets and devices.
    local_nodes_.reserve( std::ceil( static_cast< double >( max_gid )
                            / kernel().mpi_manager.get_num_processes() ) + 50 );
    for ( thread t = 0; t < n_threads; ++t )
    {
<<<<<<< HEAD
      // TODO: This will work reasonably for round-robin. The extra 50 entries
      //       are for devices.
      local_nodes_.reserve(
        std::ceil( static_cast< double >( max_gid )
          / kernel().mpi_manager.get_num_sim_processes() ) + 50 );
      for ( thread t = 0; t < n_threads; ++t )
      {
        // Model::reserve() reserves memory for n ADDITIONAL nodes on thread t
        // reserves at least one entry on each thread, nobody knows why
        model->reserve_additional( t, n_per_thread );
      }
=======
      // Model::reserve() reserves memory for n ADDITIONAL nodes on thread t
      // reserves at least one entry on each thread, nobody knows why
      model->reserve_additional( t, n_per_thread );
>>>>>>> f4d3d079
    }

    size_t gid;
    if ( kernel().vp_manager.is_local_vp(
           kernel().vp_manager.suggest_vp( min_gid ) ) )
    {
      gid = min_gid;
    }
    else
    {
      gid = next_local_gid_( min_gid );
    }

    // min_gid is first valid gid i should create, hence ask for the first local
    // gid after min_gid-1
    while ( gid < max_gid )
    {
      const thread vp = kernel().vp_manager.suggest_vp( gid );
      const thread t = kernel().vp_manager.vp_to_thread( vp );

      if ( kernel().vp_manager.is_local_vp( vp ) )
      {
        Node* newnode = model->allocate( t );
        newnode->set_gid_( gid );
        newnode->set_model_id( mod );
        newnode->set_thread( t );
        newnode->set_vp( vp );

        local_nodes_.add_local_node( *newnode ); // put into local nodes list

        gid = next_local_gid_( gid );
      }
      else
      {
        ++gid;
      }
    }

    // if last gid is not on this process, we need to add it as a remote node
    if ( not kernel().vp_manager.is_local_vp(
           kernel().vp_manager.suggest_vp( max_gid - 1 ) ) )
    {
      local_nodes_.add_remote_node( max_gid - 1 ); // ensures max_gid is correct
    }
  }
  else if ( not model->one_node_per_process() )
  {
    // We allocate space for n containers which will hold the threads
    // sorted. We use SiblingContainers to store the instances for
    // each thread to exploit the very efficient memory allocation for
    // nodes.
    //
    // These containers are registered in the global nodes_ array to
    // provide access to the instances both for manipulation by SLI
    // functions and so that NodeManager::calibrate() can discover the
    // instances and register them for updating.
    //
    // The instances are also registered with the instance of the
    // current subnet for the thread to which the created instance
    // belongs. This is mainly important so that the subnet structure
    // is preserved on all VPs.  Node enumeration is done on by the
    // registration with the per-thread instances.
    //
    // The wrapper container can be addressed under the GID assigned
    // to no-proxy node created. If this no-proxy node is NOT a
    // container (e.g. a device), then each instance can be retrieved
    // by giving the respective thread-id to get_node(). Instances of
    // SiblingContainers cannot be addressed individually.
    //
    // The allocation of the wrapper containers is spread over threads
    // to balance memory load.
    size_t container_per_thread = n / n_threads + 1;

    // since we create the n nodes on each thread, we reserve the full load.
    for ( thread t = 0; t < n_threads; ++t )
    {
      model->reserve_additional( t, n );
      siblingcontainer_model_->reserve_additional( t, container_per_thread );
    }

    // The following loop creates n nodes. For each node, a wrapper is created
    // and filled with one instance per thread, in total n * n_thread nodes in
    // n wrappers.
    local_nodes_.reserve( std::ceil( static_cast< double >( max_gid )
                            / kernel().mpi_manager.get_num_processes() ) + 50 );
    for ( index gid = min_gid; gid < max_gid; ++gid )
    {
      thread thread_id = kernel().vp_manager.vp_to_thread(
        kernel().vp_manager.suggest_vp( gid ) );

      // Create wrapper and register with nodes_ array.
      SiblingContainer* container = static_cast< SiblingContainer* >(
        siblingcontainer_model_->allocate( thread_id ) );
      container->set_model_id(
        -1 ); // mark as pseudo-container wrapping replicas, see reset_network()
      container->reserve( n_threads ); // space for one instance per thread
      container->set_gid_( gid );
      local_nodes_.add_local_node( *container );

      // Generate one instance of desired model per thread
      for ( thread t = 0; t < n_threads; ++t )
      {
        Node* newnode = model->allocate( t );
        newnode->set_gid_( gid ); // all instances get the same global id.
        newnode->set_model_id( mod );
        newnode->set_thread( t );
        newnode->set_vp( kernel().vp_manager.thread_to_vp( t ) );

        // Register instance with wrapper
        // container has one entry for each thread
        container->push_back( newnode );
      }
    }
  }
  else
  {
    // no proxies and one node per process
    // this is used by MUSIC proxies
    // Per r9700, this case is only relevant for music_*_proxy models,
    // which have a single instance per MPI process.
    for ( index gid = min_gid; gid < max_gid; ++gid )
    {
      Node* newnode = model->allocate( 0 );
      newnode->set_gid_( gid );
      newnode->set_model_id( mod );
      newnode->set_thread( 0 );
      newnode->set_vp( kernel().vp_manager.thread_to_vp( 0 ) );

      // Register instance
      local_nodes_.add_local_node( *newnode );
    }
  }

  // set off-grid spike communication if necessary
  if ( model->is_off_grid() )
  {
    kernel().event_delivery_manager.set_off_grid_communication( true );
    LOG( M_INFO,
      "NodeManager::add_node",
      "Neuron models emitting precisely timed spikes exist: "
      "the kernel property off_grid_spiking has been set to true.\n\n"
      "NOTE: Mixing precise-spiking and normal neuron models may "
      "lead to inconsistent results." );
  }

  return GIDCollectionPTR(
    new GIDCollectionPrimitive( min_gid, max_gid - 1, mod ) );
}

void
NodeManager::restore_nodes( const ArrayDatum& node_list )
{
  Token* first = node_list.begin();
  const Token* end = node_list.end();
  if ( first == end )
  {
    return;
  }

  for ( Token* node_t = first; node_t != end; ++node_t )
  {
    DictionaryDatum node_props = getValue< DictionaryDatum >( *node_t );
    std::string model_name = ( *node_props )[ names::model ];
    index model_id = kernel().model_manager.get_model_id( model_name.c_str() );
    GIDCollectionPTR node = add_node( model_id );
    Node* node_ptr = get_node( ( *node->begin() ).gid );
    // we call directly set_status on the node
    // to bypass checking of unused dictionary items.
    node_ptr->set_status_base( node_props );
  }
}

void
NodeManager::init_state( index GID )
{
  Node* n = get_node( GID );
  if ( n == 0 )
  {
    throw UnknownNode( GID );
  }

  n->init_state();
}

bool
NodeManager::is_local_node( Node* n ) const
{
  return kernel().vp_manager.is_local_vp( n->get_vp() );
}

inline index
NodeManager::next_local_gid_( index curr_gid ) const
{
  index rank = kernel().mpi_manager.get_rank();
  index procs = kernel().mpi_manager.get_num_processes();
  // responsible process for curr_gid
  index proc_of_curr_gid = curr_gid % procs;

  if ( proc_of_curr_gid == rank )
  {
    // I am responsible for curr_gid, then add 'modulo'.
    return curr_gid + procs;
  }
  else
  {
    // else add difference
    // make modulo positive and difference of my proc an curr_gid proc
    return curr_gid + ( procs + rank - proc_of_curr_gid ) % procs;
  }
}

Node* NodeManager::get_node( index n, thread thr ) // no_p
{
  Node* node = local_nodes_.get_node_by_gid( n );
  if ( node == 0 )
  {
    return kernel().model_manager.get_proxy_node( thr, n );
  }

  if ( node->num_thread_siblings() == 0 )
  {
    return node; // plain node
  }

  if ( thr < 0 || thr >= static_cast< thread >( node->num_thread_siblings() ) )
  {
    throw UnknownNode();
  }

  return node->get_thread_sibling( thr );
}

const SiblingContainer*
NodeManager::get_thread_siblings( index n ) const
{
  Node* node = local_nodes_.get_node_by_gid( n );
  if ( node->num_thread_siblings() == 0 )
  {
    throw NoThreadSiblingsAvailable( n );
  }
  const SiblingContainer* siblings = dynamic_cast< SiblingContainer* >( node );
  assert( siblings != 0 );

  return siblings;
}

void
NodeManager::ensure_valid_thread_local_ids()
{
  // Check if the network size changed, in order to not enter
  // the critical region if it is not necessary. Note that this
  // test also covers that case that nodes have been deleted
  // by reset.
  if ( size() == nodes_vec_network_size_ )
  {
    return;
  }

#ifdef _OPENMP
#pragma omp critical( update_nodes_vec )
  {
// This code may be called from a thread-parallel context, when it is
// invoked by TargetIdentifierIndex::set_target() during parallel
// wiring. Nested OpenMP parallelism is problematic, therefore, we
// enforce single threading here. This should be unproblematic wrt
// performance, because the nodes_vec_ is rebuilt only once after
// changes in network size.
#endif

    // Check again, if the network size changed, since a previous thread
    // can have updated nodes_vec_ before.
    if ( size() != nodes_vec_network_size_ )
    {

      /* We clear the existing nodes_vec_ and then rebuild it. */
      nodes_vec_.clear();
      nodes_vec_.resize( kernel().vp_manager.get_num_threads() );
      wfr_nodes_vec_.clear();
      wfr_nodes_vec_.resize( kernel().vp_manager.get_num_threads() );

      for ( index t = 0; t < kernel().vp_manager.get_num_threads(); ++t )
      {
        nodes_vec_[ t ].clear();
        wfr_nodes_vec_[ t ].clear();

        // Loops below run from index 1, because index 0 is always the root
        // network, which is never updated.
        size_t num_thread_local_nodes = 0;
        size_t num_thread_local_wfr_nodes = 0;
        for ( size_t idx = 0; idx < local_nodes_.size(); ++idx )
        {
          Node* node = local_nodes_.get_node_by_index( idx );
          if ( static_cast< index >( node->get_thread() ) == t
            or node->num_thread_siblings() > 0 )
          {
            num_thread_local_nodes++;
            if ( node->node_uses_wfr() )
            {
              num_thread_local_wfr_nodes++;
            }
          }
        }
        nodes_vec_[ t ].reserve( num_thread_local_nodes );
        wfr_nodes_vec_[ t ].reserve( num_thread_local_wfr_nodes );

        for ( size_t idx = 0; idx < local_nodes_.size(); ++idx )
        {
          Node* node = local_nodes_.get_node_by_index( idx );

          // If a node has thread siblings, it is a sibling container, and we
          // need to add the replica for the current thread. Otherwise, we have
          // a normal node, which is added only on the thread it belongs to.
          if ( node->num_thread_siblings() > 0 )
          {
            node->get_thread_sibling( t )->set_thread_lid(
              nodes_vec_[ t ].size() );
            nodes_vec_[ t ].push_back( node->get_thread_sibling( t ) );
          }
          else if ( static_cast< index >( node->get_thread() ) == t )
          {
            // these nodes cannot be subnets
            node->set_thread_lid( nodes_vec_[ t ].size() );
            nodes_vec_[ t ].push_back( node );

            if ( node->node_uses_wfr() )
            {
              wfr_nodes_vec_[ t ].push_back( node );
            }
          }
        }
      } // end of for threads

      nodes_vec_network_size_ = size();

      wfr_is_used_ = false;
      // wfr_is_used_ indicates, whether at least one
      // of the threads has a neuron that uses waveform relaxtion
      // all threads then need to perform a wfr_update
      // step, because gather_events() has to be done in a
      // openmp single section
      for ( index t = 0; t < kernel().vp_manager.get_num_threads(); ++t )
      {
        if ( wfr_nodes_vec_[ t ].size() > 0 )
        {
          wfr_is_used_ = true;
        }
      }
    }
#ifdef _OPENMP
  } // end of omp critical region
#endif
}

void
NodeManager::destruct_nodes_()
{
  // We call the destructor for each node excplicitly. This destroys
  // the objects without releasing their memory. Since the Memory is
  // owned by the Model objects, we must not call delete on the Node
  // objects!
  for ( size_t n = 0; n < local_nodes_.size(); ++n )
  {
    Node* node = local_nodes_.get_node_by_index( n );
    assert( node != 0 );
    for ( size_t t = 0; t < node->num_thread_siblings(); ++t )
    {
      node->get_thread_sibling( t )->~Node();
    }
    node->~Node();
  }

  local_nodes_.clear();
}

void
NodeManager::set_status_single_node_( Node& target,
  const DictionaryDatum& d,
  bool clear_flags )
{
  // proxies have no properties
  if ( not target.is_proxy() )
  {
    if ( clear_flags )
    {
      d->clear_access_flags();
    }
    target.set_status_base( d );

    // TODO: Not sure this check should be at single neuron level; advantage is
    // it stops after first failure.
    ALL_ENTRIES_ACCESSED(
      *d, "NodeManager::set_status", "Unread dictionary entries: " );
  }
}

void
NodeManager::prepare_node_( Node* n )
{
  // Frozen nodes are initialized and calibrated, so that they
  // have ring buffers and can accept incoming spikes.
  n->init_buffers();
  n->calibrate();
}

void
NodeManager::prepare_nodes()
{
  assert( kernel().is_initialized() );

  /* We initialize the buffers of each node and calibrate it. */

  size_t num_active_nodes = 0;     // counts nodes that will be updated
  size_t num_active_wfr_nodes = 0; // counts nodes that use waveform relaxation

  std::vector< lockPTR< WrappedThreadException > > exceptions_raised(
    kernel().vp_manager.get_num_threads() );

#ifdef _OPENMP
#pragma omp parallel reduction( + : num_active_nodes, num_active_wfr_nodes )
  {
    size_t t = kernel().vp_manager.get_thread_id();
#else
    for ( index t = 0; t < kernel().vp_manager.get_num_threads(); ++t )
    {
#endif

    // We prepare nodes in a parallel region. Therefore, we need to catch
    // exceptions here and then handle them after the parallel region.
    try
    {
      for ( std::vector< Node* >::iterator it = nodes_vec_[ t ].begin();
            it != nodes_vec_[ t ].end();
            ++it )
      {
        prepare_node_( *it );
        if ( not( *it )->is_frozen() )
        {
          ++num_active_nodes;
          if ( ( *it )->node_uses_wfr() )
          {
            ++num_active_wfr_nodes;
          }
        }
      }
    }
    catch ( std::exception& e )
    {
      // so throw the exception after parallel region
      exceptions_raised.at( t ) =
        lockPTR< WrappedThreadException >( new WrappedThreadException( e ) );
    }

  } // end of parallel section / end of for threads

  // check if any exceptions have been raised
  for ( index thr = 0; thr < kernel().vp_manager.get_num_threads(); ++thr )
  {
    if ( exceptions_raised.at( thr ).valid() )
    {
      throw WrappedThreadException( *( exceptions_raised.at( thr ) ) );
    }
  }

  std::ostringstream os;
  std::string tmp_str = num_active_nodes == 1 ? " node" : " nodes";
  os << "Preparing " << num_active_nodes << tmp_str << " for simulation.";

  if ( num_active_wfr_nodes != 0 )
  {
    tmp_str = num_active_wfr_nodes == 1 ? " uses " : " use ";
    os << " " << num_active_wfr_nodes << " of them" << tmp_str
       << "iterative solution techniques.";
  }

  num_active_nodes_ = num_active_nodes;
  LOG( M_INFO, "NodeManager::prepare_nodes", os.str() );
}

void
NodeManager::post_run_cleanup()
{
#ifdef _OPENMP
#pragma omp parallel
  {
    index t = kernel().vp_manager.get_thread_id();
#else // clang-format off
  for ( index t = 0; t < kernel().vp_manager.get_num_threads(); ++t )
  {
#endif // clang-format on
    for ( size_t idx = 0; idx < local_nodes_.size(); ++idx )
    {
      Node* node = local_nodes_.get_node_by_index( idx );
      if ( node != 0 )
      {
        if ( node->num_thread_siblings() > 0 )
        {
          node->get_thread_sibling( t )->post_run_cleanup();
        }
        else
        {
          if ( static_cast< index >( node->get_thread() ) == t )
          {
            node->post_run_cleanup();
          }
        }
      }
    }
  }
}

/**
 * This function is called only if the thread data structures are properly set
 * up.
 */
void
NodeManager::finalize_nodes()
{
#ifdef _OPENMP
#pragma omp parallel
  {
    index t = kernel().vp_manager.get_thread_id();
#else // clang-format off
  for ( index t = 0; t < kernel().vp_manager.get_num_threads(); ++t )
  {
#endif // clang-format on
    for ( size_t idx = 0; idx < local_nodes_.size(); ++idx )
    {
      Node* node = local_nodes_.get_node_by_index( idx );
      if ( node != 0 )
      {
        if ( node->num_thread_siblings() > 0 )
        {
          node->get_thread_sibling( t )->finalize();
        }
        else
        {
          if ( static_cast< index >( node->get_thread() ) == t )
          {
            node->finalize();
          }
        }
      }
    }
  }
}

void
NodeManager::check_wfr_use()
{
  wfr_is_used_ = kernel().mpi_manager.any_true( wfr_is_used_ );

  GapJunctionEvent::set_coeff_length(
    kernel().connection_manager.get_min_delay()
    * ( kernel().simulation_manager.get_wfr_interpolation_order() + 1 ) );
}

void
NodeManager::print( std::ostream& out ) const
{
  const index max_gid = size();
  const double max_gid_width = std::floor( std::log10( max_gid ) );
  const double gid_range_width = 6 + 2 * max_gid_width;

  for ( std::vector< modelrange >::const_iterator it =
          kernel().modelrange_manager.begin();
        it != kernel().modelrange_manager.end();
        ++it )
  {
    const index first_gid = it->get_first_gid();
    const index last_gid = it->get_last_gid();
    const Model* mod = kernel().model_manager.get_model( it->get_model_id() );

    std::stringstream gid_range_strs;
    gid_range_strs << std::setw( max_gid_width + 1 ) << first_gid;
    if ( last_gid != first_gid )
    {
      gid_range_strs << " .. " << std::setw( max_gid_width + 1 ) << last_gid;
    }
    out << std::setw( gid_range_width ) << std::left << gid_range_strs.str()
        << " " << mod->get_name();

    if ( it + 1 != kernel().modelrange_manager.end() )
    {
      out << std::endl;
    }
  }
}


void
NodeManager::set_status( index gid, const DictionaryDatum& d )
{
  Node* target = local_nodes_.get_node_by_gid( gid );
  if ( target != 0 )
  {
    // node is local
    if ( target->num_thread_siblings() == 0 )
    {
      set_status_single_node_( *target, d );
    }
    else
      for ( size_t t = 0; t < target->num_thread_siblings(); ++t )
      {
        // non-root container for devices without proxies
        // we iterate over all threads
        assert( target->get_thread_sibling( t ) != 0 );
        set_status_single_node_( *( target->get_thread_sibling( t ) ), d );
      }
  }
}

void
NodeManager::get_status( DictionaryDatum& d )
{
  def< long >( d, names::network_size, size() );
}

void
NodeManager::set_status( const DictionaryDatum& d )
{
}

void
NodeManager::reset_nodes_state()
{
  /* Reinitialize state on all nodes, force init_buffers() on next
     call to simulate().
     Finding all nodes is non-trivial:
     - We iterate over local nodes only.
     - Nodes without proxies are not registered in nodes_. Instead, a
       SiblingContainer is created as container, and this container is
       stored in nodes_. The container then contains the actual nodes,
       which need to be reset.
     Thus, we iterate nodes_; additionally, we iterate the content of
     a Node if it's model id is -1, which indicates that it is a
     container.  Subnets are not iterated, since their nodes are
     registered in nodes_ directly.
   */
  for ( size_t n = 0; n < local_nodes_.size(); ++n )
  {
    Node* node = local_nodes_.get_node_by_index( n );
    assert( node != 0 );
    if ( node->num_thread_siblings() == 0 ) // not a SiblingContainer
    {
      node->init_state();
      node->set_buffers_initialized( false );
    }
    else if ( node->get_model_id() == -1 )
    {
      SiblingContainer* const c = dynamic_cast< SiblingContainer* >( node );
      assert( c );
      for ( std::vector< Node* >::iterator it = c->begin(); it != c->end();
            ++it )
      {
        ( *it )->init_state();
        ( *it )->set_buffers_initialized( false );
      }
    }
  }
}
}<|MERGE_RESOLUTION|>--- conflicted
+++ resolved
@@ -166,58 +166,7 @@
   }
   kernel().modelrange_manager.add_range( mod, min_gid, max_gid - 1 );
 
-<<<<<<< HEAD
-  if ( model->potential_global_receiver()
-    and kernel().mpi_manager.get_num_rec_processes() > 0 )
-  {
-    // In this branch we create nodes for global receivers
-    const int n_per_process = n / kernel().mpi_manager.get_num_rec_processes();
-    const int n_per_thread = n_per_process / n_threads + 1;
-
-    // We only need to reserve memory on the ranks on which we
-    // actually create nodes. In this if-branch ---> Only on recording
-    // processes
-    if ( kernel().mpi_manager.get_rank()
-      >= kernel().mpi_manager.get_num_sim_processes() )
-    {
-      local_nodes_.reserve( std::ceil( static_cast< double >( max_gid )
-        / kernel().mpi_manager.get_num_sim_processes() ) );
-      for ( thread t = 0; t < n_threads; ++t )
-      {
-        // Model::reserve() reserves memory for n ADDITIONAL nodes on thread t
-        model->reserve_additional( t, n_per_thread );
-      }
-    }
-
-    for ( size_t gid = min_gid; gid < max_gid; ++gid )
-    {
-      const thread vp = kernel().vp_manager.suggest_rec_vp( get_n_gsd() );
-      const thread t = kernel().vp_manager.vp_to_thread( vp );
-
-      if ( kernel().vp_manager.is_local_vp( vp ) )
-      {
-        Node* newnode = model->allocate( t );
-        newnode->set_gid_( gid );
-        newnode->set_model_id( mod );
-        newnode->set_thread( t );
-        newnode->set_vp( vp );
-        newnode->set_has_proxies( true );
-        newnode->set_local_receiver( false );
-
-        local_nodes_.add_local_node( *newnode ); // put into local nodes list
-      }
-      else
-      {
-        local_nodes_.add_remote_node( gid ); // ensures max_gid is correct
-      }
-      increment_n_gsd();
-    }
-  }
-
-  else if ( model->has_proxies() )
-=======
   if ( model->has_proxies() )
->>>>>>> f4d3d079
   {
     // In this branch we create nodes for all GIDs which are on a local thread
     const int n_per_process = n / kernel().mpi_manager.get_num_processes();
@@ -231,23 +180,9 @@
                             / kernel().mpi_manager.get_num_processes() ) + 50 );
     for ( thread t = 0; t < n_threads; ++t )
     {
-<<<<<<< HEAD
-      // TODO: This will work reasonably for round-robin. The extra 50 entries
-      //       are for devices.
-      local_nodes_.reserve(
-        std::ceil( static_cast< double >( max_gid )
-          / kernel().mpi_manager.get_num_sim_processes() ) + 50 );
-      for ( thread t = 0; t < n_threads; ++t )
-      {
-        // Model::reserve() reserves memory for n ADDITIONAL nodes on thread t
-        // reserves at least one entry on each thread, nobody knows why
-        model->reserve_additional( t, n_per_thread );
-      }
-=======
       // Model::reserve() reserves memory for n ADDITIONAL nodes on thread t
       // reserves at least one entry on each thread, nobody knows why
       model->reserve_additional( t, n_per_thread );
->>>>>>> f4d3d079
     }
 
     size_t gid;
