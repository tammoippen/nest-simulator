--- conflicted
+++ resolved
@@ -59,11 +59,6 @@
 extern const Name a_thresh_th;
 extern const Name a_thresh_tl;
 extern const Name acceptable_latency;
-<<<<<<< HEAD
-extern const Name Act_h;
-=======
-extern const Name accumulator;
->>>>>>> e4f6b328
 extern const Name Act_m;
 extern const Name Act_n;
 extern const Name activity;
