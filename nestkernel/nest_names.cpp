/*
 *  nest_names.cpp
 *
 *  This file is part of NEST.
 *
 *  Copyright (C) 2004 The NEST Initiative
 *
 *  NEST is free software: you can redistribute it and/or modify
 *  it under the terms of the GNU General Public License as published by
 *  the Free Software Foundation, either version 2 of the License, or
 *  (at your option) any later version.
 *
 *  NEST is distributed in the hope that it will be useful,
 *  but WITHOUT ANY WARRANTY; without even the implied warranty of
 *  MERCHANTABILITY or FITNESS FOR A PARTICULAR PURPOSE.  See the
 *  GNU General Public License for more details.
 *
 *  You should have received a copy of the GNU General Public License
 *  along with NEST.  If not, see <http://www.gnu.org/licenses/>.
 *
 */
#include "nest_names.h"

namespace nest
{

namespace names
{

const Name a( "a" );
const Name a_acausal( "a_acausal" );
const Name a_causal( "a_causal" );
const Name A_LTD( "A_LTD" );
const Name A_LTD_const( "A_LTD_const" );
const Name A_LTP( "A_LTP" );
const Name A_minus( "A_minus" );
const Name A_plus( "A_plus" );
const Name a_thresh_th( "a_thresh_th" );
const Name a_thresh_tl( "a_thresh_tl" );
const Name acceptable_latency( "acceptable_latency" );
const Name Act_m( "Act_m" );
const Name Act_n( "Act_n" );
const Name activity( "activity" );
const Name adapting_threshold( "adapting_threshold" );
const Name adaptive_spike_buffers( "adaptive_spike_buffers" );
const Name adaptive_target_buffers( "adaptive_target_buffers" );
const Name after_spike_currents( "after_spike_currents" );
const Name ahp_bug( "ahp_bug" );
const Name allow_autapses( "allow_autapses" );
const Name allow_multapses( "allow_multapses" );
const Name allow_offgrid_times( "allow_offgrid_times" );
const Name alpha( "alpha" );
const Name alpha_1( "alpha_1" );
const Name alpha_2( "alpha_2" );
const Name Aminus( "Aminus" );
const Name Aminus_triplet( "Aminus_triplet" );
const Name AMPA( "AMPA" );
const Name amplitude( "amplitude" );
const Name amplitude_times( "amplitude_times" );
const Name amplitude_values( "amplitude_values" );
const Name Aplus( "Aplus" );
const Name Aplus_triplet( "Aplus_triplet" );
const Name archiver_length( "archiver_length" );
<<<<<<< HEAD
=======
const Name asc_amps( "asc_amps" );
const Name asc_decay( "asc_decay" );
const Name asc_init( "asc_init" );
const Name asc_r( "asc_r" );
const Name ASCurrents( "ASCurrents" );
const Name ASCurrents_sum( "ASCurrents_sum" );
const Name autapses( "autapses" );
>>>>>>> d59fdbb0
const Name available( "available" );

const Name b( "b" );
const Name beta( "beta" );
const Name beta_Ca( "beta_Ca" );
const Name buffer_size( "buffer_size" );
const Name buffer_size_secondary_events( "buffer_size_secondary_events" );
const Name buffer_size_spike_data( "buffer_size_spike_data" );
const Name buffer_size_target_data( "buffer_size_target_data" );

const Name c( "c" );
const Name c_1( "c_1" );
const Name c_2( "c_2" );
const Name c_3( "c_3" );
const Name C_m( "C_m" );
const Name Ca( "Ca" );
const Name calibrate( "calibrate" );
const Name calibrate_node( "calibrate_node" );
const Name capacity( "capacity" );
const Name clear( "clear" );
const Name comparator( "comparator" );
const Name configbit_0( "configbit_0" );
const Name configbit_1( "configbit_1" );
const Name connection_count( "connection_count" );
const Name consistent_integration( "consistent_integration" );
const Name continuous( "continuous" );
const Name count_covariance( "count_covariance" );
const Name count_histogram( "count_histogram" );
const Name covariance( "covariance" );
const Name currents( "currents" );

const Name d( "d" );
const Name data( "data" );
const Name data_path( "data_path" );
const Name data_prefix( "data_prefix" );
const Name dead_time( "dead_time" );
const Name dead_time_random( "dead_time_random" );
const Name dead_time_shape( "dead_time_shape" );
const Name delay( "delay" );
const Name delay_u_bars( "delay_u_bars" );
const Name deliver_interval( "deliver_interval" );
const Name delta( "delta" );
const Name delta_P( "delta_P" );
const Name Delta_T( "Delta_T" );
const Name delta_tau( "delta_tau" );
const Name delta_u( "delta_u" );
const Name Delta_V( "Delta_V" );
const Name dg( "dg" );
const Name dg_ex( "dg_ex" );
const Name dg_in( "dg_in" );
const Name dI_syn_ex( "dI_syn_ex" );
const Name dI_syn_in( "dI_syn_in" );
const Name dict_miss_is_error( "dict_miss_is_error" );
const Name diffusion_factor( "diffusion_factor" );
const Name dimension( "dimension" );
const Name distal_curr( "distal_curr" );
const Name distal_exc( "distal_exc" );
const Name distal_inh( "distal_inh" );
const Name distribution( "distribution" );
const Name drift_factor( "drift_factor" );
const Name driver_readout_time( "driver_readout_time" );
const Name dt( "dt" );
const Name dU( "U" );

const Name E_ahp( "E_ahp" );
const Name E_ex( "E_ex" );
const Name E_in( "E_in" );
const Name E_K( "E_K" );
const Name E_L( "E_L" );
const Name E_Na( "E_Na" );
const Name E_rev( "E_rev" );
const Name E_rev_AMPA( "E_rev_AMPA" );
const Name E_rev_GABA_A( "E_rev_GABA_A" );
const Name E_rev_GABA_B( "E_rev_GABA_B" );
const Name E_rev_h( "E_rev_h" );
const Name E_rev_KNa( "E_rev_KNa" );
const Name E_rev_NaP( "E_rev_NaP" );
const Name E_rev_NMDA( "E_rev_NMDA" );
const Name E_rev_T( "E_rev_T" );
const Name E_rr( "E_rr" );
const Name E_sfa( "E_sfa" );
const Name element_type( "element_type" );
const Name elementsize( "elementsize" );
const Name eps( "eps" );
const Name equilibrate( "equilibrate" );
const Name error( "error" );
const Name eta( "eta" );
const Name events( "events" );
const Name ex_spikes( "ex_spikes" );

const Name file_extension( "file_extension" );
const Name filename( "filename" );
const Name filenames( "filenames" );
const Name frequency( "frequency" );
const Name frozen( "frozen" );

const Name g( "g" );
const Name g_ahp( "g_ahp" );
const Name g_AMPA( "g_AMPA" );
const Name g_ex( "g_ex" );
const Name g_GABA_A( "g_GABA_A" );
const Name g_GABA_B( "g_GABA_B" );
const Name g_in( "g_in" );
const Name g_K( "g_K" );
const Name g_KL( "g_KL" );
const Name g_Kv1( "g_Kv1" );
const Name g_Kv3( "g_Kv3" );
const Name g_L( "g_L" );
const Name g_m( "g_m" );
const Name g_Na( "g_Na" );
const Name g_NaL( "g_NaL" );
const Name g_NMDA( "g_NMDA" );
const Name g_pd( "g_pd" );
const Name g_peak_AMPA( "g_peak_AMPA" );
const Name g_peak_GABA_A( "g_peak_GABA_A" );
const Name g_peak_GABA_B( "g_peak_GABA_B" );
const Name g_peak_h( "g_peak_h" );
const Name g_peak_KNa( "g_peak_KNa" );
const Name g_peak_NaP( "g_peak_NaP" );
const Name g_peak_NMDA( "g_peak_NMDA" );
const Name g_peak_T( "g_peak_T" );
const Name g_rr( "g_rr" );
const Name g_sfa( "g_sfa" );
const Name g_sp( "g_sp" );
const Name GABA_A( "GABA_A" );
const Name GABA_B( "GABA_B" );
const Name gamma_shape( "gamma_shape" );
const Name gaussian( "gaussian" );
const Name global_id( "global_id" );
const Name grng( "grng" );
const Name grng_seed( "grng_seed" );
const Name growth_curve( "growth_curve" );
const Name growth_factor_buffer_spike_data( "growth_factor_buffer_spike_data" );
const Name growth_factor_buffer_target_data( "growth_factor_buffer_target_data" );
const Name growth_rate( "growth_rate" );
const Name gsl_error_tol( "gsl_error_tol" );

const Name h( "h" );
const Name has_connections( "has_connections" );
const Name has_delay( "has_delay" );
const Name histogram( "histogram" );
const Name histogram_correction( "histogram_correction" );

const Name I( "I" );
const Name I_ahp( "I_ahp" );
const Name I_e( "I_e" );
const Name I_h( "I_h" );
const Name I_KNa( "I_KNa" );
const Name I_NaP( "I_NaP" );
const Name I_sp( "I_sp" );
const Name I_stc( "I_stc" );
const Name I_syn( "I_syn" );
const Name I_syn_ex( "I_syn_ex" );
const Name I_syn_in( "I_syn_in" );
const Name I_T( "I_T" );
const Name in_spikes( "in_spikes" );
const Name Inact_h( "Inact_h" );
const Name Inact_p( "Inact_p" );
const Name indegree( "indegree" );
const Name index_map( "index_map" );
const Name individual_spike_trains( "individual_spike_trains" );
const Name init_flag( "init_flag" );
const Name instant_unblock_NMDA( "instant_unblock_NMDA" );
const Name instantiations( "instantiations" );
const Name Interpol_Order( "Interpol_Order" );
const Name interval( "interval" );
const Name is_refractory( "is_refractory" );

const Name keep_source_table( "keep_source_table" );
const Name Kplus( "Kplus" );
const Name Kplus_triplet( "Kplus_triplet" );

const Name label( "label" );
const Name lambda( "lambda" );
const Name lambda_0( "lambda_0" );
const Name len_kernel( "len_kernel" );
const Name linear( "linear" );
const Name linear_summation( "linear_summation" );
const Name local( "local" );
const Name local_num_threads( "local_num_threads" );
const Name local_spike_counter( "local_spike_counter" );
const Name lookuptable_0( "lookuptable_0" );
const Name lookuptable_1( "lookuptable_1" );
const Name lookuptable_2( "lookuptable_2" );

const Name make_symmetric( "make_symmetric" );
const Name max( "max" );
const Name max_buffer_size_spike_data( "max_buffer_size_spike_data" );
const Name max_buffer_size_target_data( "max_buffer_size_target_data" );
const Name max_num_syn_models( "max_num_syn_models" );
const Name max_delay( "max_delay" );
const Name mean( "mean" );
const Name memory( "memory" );
const Name message_times( "messages_times" );
const Name messages( "messages" );
const Name min( "min" );
const Name min_delay( "min_delay" );
const Name model( "model" );
const Name mother_rng( "mother_rng" );
const Name mother_seed( "mother_seed" );
const Name ms_per_tic( "ms_per_tic" );
const Name mu( "mu" );
const Name mu_minus( "mu_minus" );
const Name mu_plus( "mu_plus" );
const Name mult_coupling( "mult_coupling" );
const Name music_channel( "music_channel" );

const Name n( "n" );
const Name N( "N" );
const Name N_channels( "N_channels" );
const Name n_events( "n_events" );
const Name n_messages( "n_messages" );
const Name n_proc( "n_proc" );
const Name n_receptors( "n_receptors" );
const Name n_synapses( "n_synapses" );
const Name network_size( "network_size" );
const Name neuron( "neuron" );
const Name next_readout_time( "next_readout_time" );
const Name NMDA( "NMDA" );
const Name no_synapses( "no_synapses" );
const Name node_uses_wfr( "node_uses_wfr" );
const Name noise( "noise" );
const Name noisy_rate( "noisy_rate" );
const Name num_connections( "num_connections" );
const Name num_processes( "num_processes" );

const Name off_grid_spiking( "off_grid_spiking" );
const Name offset( "offset" );
const Name offsets( "offsets" );
const Name omega( "omega" );
const Name order( "order" );
const Name origin( "origin" );
const Name other( "other" );
const Name outdegree( "outdegree" );
const Name overwrite_files( "overwrite_files" );

const Name p( "p" );
const Name P( "P" );
const Name p_copy( "p_copy" );
const Name p_transmit( "p_transmit" );
const Name phase( "phase" );
const Name port( "port" );
const Name port_name( "port_name" );
const Name port_width( "port_width" );
const Name ports( "ports" );
const Name post_synaptic_element( "post_synaptic_element" );
const Name post_trace( "post_trace" );
const Name pre_synaptic_element( "pre_synaptic_element" );
const Name precise_times( "precise_times" );
const Name precision( "precision" );
const Name print_time( "print_time" );
const Name proximal_curr( "proximal_curr" );
const Name proximal_exc( "proximal_exc" );
const Name proximal_inh( "proximal_inh" );
const Name psi( "psi" );
const Name published( "published" );
const Name pulse_times( "pulse_times" );

const Name q_rr( "q_rr" );
const Name q_sfa( "q_sfa" );
const Name q_stc( "q_stc" );

const Name rate( "rate" );
const Name rate_times( "rate_times" );
const Name rate_values( "rate_values" );
const Name readout_cycle_duration( "readout_cycle_duration" );
const Name receptor_type( "receptor_type" );
const Name receptor_types( "receptor_types" );
const Name receptors( "receptors" );
const Name record_from( "record_from" );
const Name record_to( "record_to" );
const Name recordables( "recordables" );
const Name recorder( "recorder" );
const Name recording_backends( "recording_backends" );
const Name rectify_output( "rectify_output" );
const Name refractory_input( "refractory_input" );
const Name registered( "registered" );
const Name relative_amplitude( "relative_amplitude" );
const Name requires_symmetric( "requires_symmetric" );
const Name reset_pattern( "reset_pattern" );
const Name resolution( "resolution" );
const Name rho( "rho" );
const Name rho_0( "rho_0" );
const Name rng_seeds( "rng_seeds" );
const Name rport( "receptor" );
const Name rule( "rule" );

const Name S( "S" );
const Name S_act_NMDA( "S_act_NMDA" );
const Name scale( "scale" );
const Name sdev( "sdev" );
const Name senders( "senders" );
const Name shift_now_spikes( "shift_now_spikes" );
const Name sigma( "sigma" );
const Name sigmoid( "sigmoid" );
const Name sion_chunksize( "sion_chunksize" );
const Name sion_collective( "sion_collective" );
const Name sion_n_files( "sion_n_files" );
const Name size_of( "sizeof" );
const Name soma_curr( "soma_curr" );
const Name soma_exc( "soma_exc" );
const Name soma_inh( "soma_inh" );
const Name sort_connections_by_source( "sort_connections_by_source" );
const Name source( "source" );
const Name spike( "spike" );
const Name spike_dependent_threshold( "spike_dependent_threshold" );
const Name spike_multiplicities( "spike_multiplicities" );
const Name spike_times( "spike_times" );
const Name spike_weights( "spike_weights" );
const Name start( "start" );
const Name state( "state" );
const Name std( "std" );
const Name std_mod( "std_mod" );
const Name stimulator( "stimulator" );
const Name stop( "stop" );
const Name structural_plasticity_synapses( "structural_plasticity_synapses" );
const Name structural_plasticity_update_interval( "structural_plasticity_update_interval" );
const Name synapse_id( "synapse_id" );
const Name synapse_label( "synapse_label" );
const Name synapse_model( "synapse_model" );
const Name synapse_modelid( "synapse_modelid" );
const Name synapses_per_driver( "synapses_per_driver" );
const Name synaptic_elements( "synaptic_elements" );
const Name synaptic_elements_param( "synaptic_elements_param" );
const Name synaptic_endpoint( "synaptic_endpoint" );

const Name t_clamp( "t_clamp" );
const Name t_lag( "t_lag" );
const Name T_max( "T_max" );
const Name T_min( "T_min" );
const Name t_origin( "t_origin" );
const Name t_ref( "t_ref" );
const Name t_ref_abs( "t_ref_abs" );
const Name t_ref_remaining( "t_ref_remaining" );
const Name t_ref_tot( "t_ref_tot" );
const Name t_spike( "t_spike" );
const Name target( "target" );
const Name target_thread( "target_thread" );
const Name targets( "targets" );
const Name tau( "tau" );
const Name tau_1( "tau_1" );
const Name tau_2( "tau_2" );
const Name tau_ahp( "tau_ahp" );
const Name tau_bar_bar( "tau_bar_bar" );
const Name tau_c( "tau_c" );
const Name tau_Ca( "tau_Ca" );
const Name tau_D_KNa( "tau_D_KNa" );
const Name tau_decay( "tau_decay" );
const Name tau_decay_AMPA( "tau_decay_AMPA" );
const Name tau_decay_GABA_A( "tau_decay_GABA_A" );
const Name tau_decay_GABA_B( "tau_decay_GABA_B" );
const Name tau_decay_NMDA( "tau_decay_NMDA" );
const Name tau_epsp( "tau_epsp" );
const Name tau_eta( "tau_eta" );
const Name tau_fac( "tau_fac" );
const Name tau_m( "tau_m" );
const Name tau_max( "tau_max" );
const Name tau_Mg_fast_NMDA( "tau_Mg_fast_NMDA" );
const Name tau_Mg_slow_NMDA( "tau_Mg_slow_NMDA" );
const Name tau_minus( "tau_minus" );
const Name tau_minus_stdp( "tau_minus_stdp" );
const Name tau_minus_triplet( "tau_minus_triplet" );
const Name tau_n( "tau_n" );
const Name tau_P( "tau_P" );
const Name tau_plus( "tau_plus" );
const Name tau_plus_triplet( "tau_plus_triplet" );
const Name tau_psc( "tau_psc" );
const Name tau_rec( "tau_rec" );
const Name tau_reset( "tau_reset" );
const Name tau_decay_ex( "tau_decay_ex" );
const Name tau_rise_ex( "tau_rise_ex" );
const Name tau_decay_in( "tau_decay_in" );
const Name tau_rise_in( "tau_rise_in" );
const Name tau_rise( "tau_rise" );
const Name tau_rise_AMPA( "tau_rise_AMPA" );
const Name tau_rise_GABA_A( "tau_rise_GABA_A" );
const Name tau_rise_GABA_B( "tau_rise_GABA_B" );
const Name tau_rise_NMDA( "tau_rise_NMDA" );
const Name tau_rr( "tau_rr" );
const Name tau_sfa( "tau_sfa" );
const Name tau_spike( "tau_spike" );
const Name tau_stc( "tau_stc" );
const Name tau_syn( "tau_syn" );
const Name tau_syn_ex( "tau_syn_ex" );
const Name tau_syn_in( "tau_syn_in" );
const Name tau_theta( "tau_theta" );
const Name tau_v( "tau_v" );
const Name tau_V_th( "tau_V_th" );
const Name tau_vacant( "tau_vacant" );
const Name tau_w( "tau_w" );
const Name tau_x( "tau_x" );
const Name tau_z( "tau_z" );
const Name th_spike_add( "th_spike_add" );
const Name th_spike_decay( "th_spike_decay" );
const Name th_voltage_decay( "th_voltage_decay" );
const Name th_voltage_index( "th_voltage_index" );
const Name theta( "theta" );
const Name theta_eq( "theta_eq" );
const Name theta_ex( "theta_ex" );
const Name theta_in( "theta_in" );
const Name theta_minus( "theta_minus" );
const Name theta_plus( "theta_plus" );
const Name thread( "thread" );
const Name thread_local_id( "thread_local_id" );
const Name threshold( "threshold" );
const Name threshold_spike( "threshold_spike" );
const Name threshold_voltage( "threshold_voltage" );
const Name tics_per_ms( "tics_per_ms" );
const Name tics_per_step( "tics_per_step" );
const Name time( "time" );
const Name time_collocate( "time_collocate" );
const Name time_communicate( "time_communicate" );
const Name time_in_steps( "time_in_steps" );
const Name times( "times" );
const Name to_do( "to_do" );
const Name total_num_virtual_procs( "total_num_virtual_procs" );
const Name Tstart( "Tstart" );
const Name Tstop( "Tstop" );
const Name type_id( "type_id" );

const Name u( "u" );
const Name u_bar_bar( "u_bar_bar" );
const Name u_bar_minus( "u_bar_minus" );
const Name u_bar_plus( "u_bar_plus" );
const Name U( "U" );
const Name U_m( "U_m" );
const Name u_ref_squared( "u_ref_squared" );
const Name update( "update" );
const Name update_node( "update_node" );
const Name use_wfr( "use_wfr" );

const Name V_act_NMDA( "V_act_NMDA" );
const Name V_clamp( "V_clamp" );
const Name V_epsp( "V_epsp" );
const Name V_m( "V_m" );
const Name V_min( "V_min" );
const Name V_noise( "V_noise" );
const Name V_peak( "V_peak" );
const Name V_reset( "V_reset" );
const Name V_T( "V_T" );
const Name V_T_star( "V_T_star" );
const Name V_th( "V_th" );
const Name V_th_alpha_1( "V_th_alpha_1" );
const Name V_th_alpha_2( "V_th_alpha_2" );
const Name V_th_max( "V_th_max" );
const Name V_th_rest( "V_th_rest" );
const Name V_th_v( "V_th_v" );
const Name val_eta( "val_eta" );
const Name voltage_clamp( "voltage_clamp" );
const Name voltage_reset_add( "voltage_reset_add" );
const Name voltage_reset_fraction( "voltage_reset_fraction" );
const Name vp( "vp" );
const Name vt( "vt" );

const Name w( "w" );
const Name weight( "weight" );
const Name weight_per_lut_entry( "weight_per_lut_entry" );
const Name weight_recorder( "weight_recorder" );
const Name weighted_spikes_ex( "weighted_spikes_ex" );
const Name weighted_spikes_in( "weighted_spikes_in" );
const Name weights( "weights" );
const Name wfr_comm_interval( "wfr_comm_interval" );
const Name wfr_interpolation_order( "wfr_interpolation_order" );
const Name wfr_max_iterations( "wfr_max_iterations" );
const Name wfr_tol( "wfr_tol" );
const Name with_reset( "with_reset" );
const Name Wmax( "Wmax" );
const Name Wmin( "Wmin" );

const Name x( "x" );
const Name x_bar( "x_bar" );

const Name y1( "y1" );
const Name y2( "y2" );
const Name y( "y" );
const Name y_0( "y_0" );
const Name y_1( "y_1" );

const Name z( "z" );
const Name z_connected( "z_connected" );

} // namespace names

} // namespace nest<|MERGE_RESOLUTION|>--- conflicted
+++ resolved
@@ -61,16 +61,12 @@
 const Name Aplus( "Aplus" );
 const Name Aplus_triplet( "Aplus_triplet" );
 const Name archiver_length( "archiver_length" );
-<<<<<<< HEAD
-=======
 const Name asc_amps( "asc_amps" );
 const Name asc_decay( "asc_decay" );
 const Name asc_init( "asc_init" );
 const Name asc_r( "asc_r" );
 const Name ASCurrents( "ASCurrents" );
 const Name ASCurrents_sum( "ASCurrents_sum" );
-const Name autapses( "autapses" );
->>>>>>> d59fdbb0
 const Name available( "available" );
 
 const Name b( "b" );
