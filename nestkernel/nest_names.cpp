--- conflicted
+++ resolved
@@ -201,11 +201,8 @@
 const Name N_channels( "N_channels" );
 const Name n_events( "n_events" );
 const Name n_proc( "n_proc" );
-<<<<<<< HEAD
+const Name n_receptors( "n_receptors" );
 const Name n_synapses( "n_synapses" );
-=======
-const Name n_receptors( "n_receptors" );
->>>>>>> 8cf8a5a6
 const Name needs_prelim_update( "needs_prelim_update" );
 const Name neuron( "neuron" );
 const Name node_uses_wfr( "node_uses_wfr" );
