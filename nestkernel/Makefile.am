# Automake file for the NEST simulation kernel library
#
# Marc-Oliver Gewaltig, July 2000
# Jochen Martin Eppler, February 2004
#
# Restructured June 2006, Hans Ekkehard Plesser:
#
# - directory renamed
# - main now in nest
# - neststartup has moved out of libnest, and is now part
#   of the nest_SOURCES.  Thus, libnest includes only code
#   truly pertaining to the kernel.  This is necessary to
#   allow other modules to link statically against libnest,
#   and the nest executable to be linked statically against
#   those module libs (example: libmodelmodule.a)
#
# libnestkernel is built as a convenience library and all
# headers are included in the SOURCES.

defs= @SLI_THREAD_DEFS@ $defs
MAKEFLAGS= @MAKE_FLAGS@

AM_CPPFLAGS=  -I$(top_srcdir)/libnestutil\
		-I$(top_srcdir)/librandom\
		-I$(top_srcdir)/sli\
		@INCLTDL@ @GSL_CFLAGS@ @MUSIC_INCLUDE@ @MPI_INCLUDE@

noinst_LTLIBRARIES= libnest.la

libnest_la_CXXFLAGS= @AM_CXXFLAGS@

libnest_la_SOURCES=\
		universal_data_logger_impl.h universal_data_logger.h\
		recordables_map.h\
		archiving_node.h archiving_node.cpp\
		common_synapse_properties.h common_synapse_properties.cpp\
		sibling_container.h sibling_container.cpp\
		subnet.h subnet.cpp\
		connection.h\
		common_properties_hom_w.h\
		syn_id_delay.h\
		connector_base.h connector_base.cpp\
		connector_model.h connector_model_impl.h connector_model.cpp\
		connection_id.h connection_id.cpp\
		device.h device.cpp\
		dynamicloader.h dynamicloader.cpp\
		event.h event.cpp\
		event_priority.h\
		exceptions.h exceptions.cpp\
		genericmodel.h\
		gid_collection.h gid_collection.cpp\
		histentry.h histentry.cpp\
		model.h model.cpp\
		model_manager.h model_manager.cpp\
		nest_types.h\
		nest_datums.h nest_datums.cpp\
		nest_names.cpp nest_names.h\
		nestmodule.h nestmodule.cpp\
		nest_time.h nest_time.cpp \
		nest_timeconverter.h nest_timeconverter.cpp \
		modelrange.h modelrange.cpp\
		modelrange_manager.h modelrange_manager.cpp\
		multirange.h multirange.cpp\
		node.h node.cpp\
		nodelist.h nodelist.cpp\
		proxynode.h proxynode.cpp\
		recording_device.h recording_device.cpp\
		pseudo_recording_device.h\
		ring_buffer.h ring_buffer.cpp\
		spikecounter.h spikecounter.cpp\
		stimulating_device.h\
		target_identifier.h\
		sparse_node_array.h sparse_node_array.cpp\
		conn_parameter.h conn_parameter.cpp\
		conn_builder.h conn_builder.cpp\
		conn_builder_factory.h\
		music_event_handler.h music_event_handler.cpp\
<<<<<<< HEAD
		music_manager.cpp music_manager.h\
		nest.h nest.cpp\
		kernel_manager.h kernel_manager.cpp\
		vp_manager.h vp_manager_impl.h vp_manager.cpp \
		io_manager.h io_manager.cpp \
		mpi_manager.h mpi_manager_impl.h mpi_manager.cpp \
		simulation_manager.h simulation_manager.cpp \
		connection_builder_manager.h connection_builder_manager.cpp \
		delay_checker.h delay_checker.cpp \
		rng_manager.h rng_manager.cpp \
		event_delivery_manager.h event_delivery_manager_impl.h\
		event_delivery_manager.cpp\
		node_manager.h node_manager.cpp

=======
		synaptic_element.h synaptic_element.cpp\
		growth_curve.h growth_curve.cpp\
		growth_curve_factory.h
>>>>>>> ed3cab67
libnest_la_LIBADD= @LIBLTDL@ @LIBADD_DL@

EXTRA_DIST= README.md<|MERGE_RESOLUTION|>--- conflicted
+++ resolved
@@ -75,7 +75,9 @@
 		conn_builder.h conn_builder.cpp\
 		conn_builder_factory.h\
 		music_event_handler.h music_event_handler.cpp\
-<<<<<<< HEAD
+		synaptic_element.h synaptic_element.cpp\
+		growth_curve.h growth_curve.cpp\
+		growth_curve_factory.h
 		music_manager.cpp music_manager.h\
 		nest.h nest.cpp\
 		kernel_manager.h kernel_manager.cpp\
@@ -90,11 +92,6 @@
 		event_delivery_manager.cpp\
 		node_manager.h node_manager.cpp
 
-=======
-		synaptic_element.h synaptic_element.cpp\
-		growth_curve.h growth_curve.cpp\
-		growth_curve_factory.h
->>>>>>> ed3cab67
 libnest_la_LIBADD= @LIBLTDL@ @LIBADD_DL@
 
 EXTRA_DIST= README.md