/*
 *  connection_manager.h
 *
 *  This file is part of NEST.
 *
 *  Copyright (C) 2004 The NEST Initiative
 *
 *  NEST is free software: you can redistribute it and/or modify
 *  it under the terms of the GNU General Public License as published by
 *  the Free Software Foundation, either version 2 of the License, or
 *  (at your option) any later version.
 *
 *  NEST is distributed in the hope that it will be useful,
 *  but WITHOUT ANY WARRANTY; without even the implied warranty of
 *  MERCHANTABILITY or FITNESS FOR A PARTICULAR PURPOSE.  See the
 *  GNU General Public License for more details.
 *
 *  You should have received a copy of the GNU General Public License
 *  along with NEST.  If not, see <http://www.gnu.org/licenses/>.
 *
 */

#ifndef CONNECTION_MANAGER_H
#define CONNECTION_MANAGER_H

// C++ includes:
#include <string>
#include <vector>

// Includes from libnestutil:
#include "manager_interface.h"

// Includes from nestkernel:
#include "conn_builder.h"
#include "connection_id.h"
#include "connector_base.h"
#include "gid_collection.h"
#include "nest_time.h"
#include "nest_timeconverter.h"
#include "nest_types.h"
#include "source_table.h"
#include "target_table.h"
#include "target_table_devices.h"

// Includes from sli:
#include "arraydatum.h"
#include "dict.h"
#include "dictdatum.h"

namespace nest
{
class GenericConnBuilderFactory;
class spikecounter;
class Node;
class Event;
class SecondaryEvent;
class DelayChecker;
class GrowthCurve;
class SpikeData;

class ConnectionManager : public ManagerInterface
{
  friend class SimulationManager; // update_delay_extrema_
public:
  ConnectionManager();
  virtual ~ConnectionManager();

  virtual void initialize();
  virtual void finalize();
  virtual void delete_secondary_recv_buffer_pos();

  virtual void set_status( const DictionaryDatum& );
  virtual void get_status( DictionaryDatum& );

  DictionaryDatum& get_connruledict();

  void compute_target_data_buffer_size();
  void compute_compressed_secondary_recv_buffer_positions( const thread tid );

  /**
   * Add a connectivity rule, i.e. the respective ConnBuilderFactory.
   */
  template < typename ConnBuilder >
  void register_conn_builder( const std::string& name );

  ConnBuilder* get_conn_builder( const std::string& name,
    GIDCollectionPTR sources,
    GIDCollectionPTR targets,
    const DictionaryDatum& conn_spec,
    const DictionaryDatum& syn_spec );

  /**
   * Create connections.
   */
  void connect( GIDCollectionPTR,
    GIDCollectionPTR,
    const DictionaryDatum&,
    const DictionaryDatum& );

  /**
   * Connect two nodes. The source node is defined by its global ID.
   * The target node is defined by the node. The connection is
   * established on the thread/process that owns the target node.
   *
   * The parameters delay and weight have the default value numerics::nan.
   * numerics::nan is a special value, which describes double values that
   * are not a number. If delay or weight is omitted in an connect call,
   * numerics::nan indicates this and weight/delay are set only, if they are
   * valid.
   *
   * \param sgid GID of the sending Node.
   * \param target Pointer to target Node.
   * \param target_thread Thread that hosts the target node.
   * \param syn_id The synapse model to use.
   * \param params Parameter dictionary to configure the synapse.
   * \param delay Delay of the connection (in ms).
   * \param weight Weight of the connection.
   */
  void connect( const index sgid,
    Node* target,
    thread target_thread,
    const synindex syn_id,
    const DictionaryDatum& params,
    const double_t delay = numerics::nan,
    const double_t weight = numerics::nan );

  /**
   * Connect two nodes. The source node is defined by its global ID.
   * The target node is defined by the node. The connection is
   * established on the thread/process that owns the target node.
   *
   * \param sgid GID of the sending Node.
   * \param target GID of the target Node.
   * \param params Parameter dictionary to configure the synapse.
   * \param syn_id The synapse model to use.
   */
  bool connect( const index sgid,
    const index target,
    const DictionaryDatum& params,
    const synindex syn_id );

  index find_connection( const thread tid,
    const synindex syn_id,
    const index sgid,
    const index tgid );

  void disconnect( const thread tid,
    const synindex syn_id,
    const index sgid,
    const index tgid );

<<<<<<< HEAD
  void print_source_table( const thread tid ) const;

  void print_connections( const thread tid ) const;

  void print_targets( const thread tid ) const;
  void print_send_buffer_pos( const thread tid ) const;


  /**
   * Check whether a connection between the given source and target
   * nodes has to be established on the given thread with id tid.
   *
   * \returns true if the connection should be made, false otherwise.
   */
  bool connection_required( Node*& source, Node*& target, thread tid );
=======
  void subnet_connect( Subnet&, Subnet&, int, index syn );
>>>>>>> f0c97602

  /**
   * Connect, using a dictionary with arrays.
   * The connection rule is based on the details of the dictionary entries
   * source and target.
   * If source and target are both either a GID or a list of GIDs with equal
   * size, then source and target are connected one-to-one.
   * If source is a gid and target is a list of GIDs then the sources is
   * connected to all targets.
   * If source is a list of GIDs and target is a GID, then all sources are
   * connected to the target.
   * At this stage, the task of connect is to separate the dictionary into one
   * for each thread and then to forward the connect call to the connectors who
   * can then deal with the details of the connection.
   *
   * @note This method is used only by DataConnect.
   */
  bool data_connect_connectome( const ArrayDatum& connectome );

  /**
   * Connect one source node with many targets.
   * The dictionary d contains arrays for all the connections of type syn.
   * AKA DataConnect
   */
  void data_connect_single( const index source_id,
    DictionaryDatum d,
    const index syn );

  // aka conndatum GetStatus
  DictionaryDatum get_synapse_status( const index source_gid,
    const index target_gid,
    const thread tid,
    const synindex syn_id,
    const index lcid ) const;

  // aka conndatum SetStatus
  void set_synapse_status( const index source_gid,
    const index target_gid,
    const thread tid,
    const synindex syn_id,
    const index lcid,
    const DictionaryDatum& dict );

  /**
   * Return connections between pairs of neurons.
   * The params dictionary can have the following entries:
   * 'source' a token array with GIDs of source neurons.
   * 'target' a token array with GIDs of target neuron.
   * If either of these does not exist, all neuron are used for the respective
   * entry.
   * 'synapse_model' name of the synapse model, or all synapse models are
   * searched.
   * 'synapse_label' label (long) of the synapse, or all synapses are
   * searched.
   * The function then iterates all entries in source and collects the
   * connection IDs to all neurons in target.
   */
  ArrayDatum get_connections( const DictionaryDatum& params ) const;

  void get_connections( std::deque< ConnectionID >& connectome,
    GIDCollectionPTR source,
    GIDCollectionPTR target,
    synindex syn_id,
    long synapse_label ) const;

  /**
   * Returns the number of connections in the network.
   */
  size_t get_num_connections() const;

  /**
   * Returns the number of connections of this synapse type.
   */
  size_t get_num_connections( const synindex syn_id ) const;

  void get_sources( const std::vector< index >& targets,
    const index syn_id,
    std::vector< std::vector< index > >& sources );

  void get_targets( const std::vector< index >& sources,
    const index syn_id,
    const std::string& post_synaptic_element,
    std::vector< std::vector< index > >& targets );

  const std::vector< Target >&
  get_remote_targets_of_local_node( const thread tid, const index lid ) const;

  index get_target_gid( const thread tid,
    const synindex syn_id,
    const index lcid ) const;

  /**
   * Triggered by volume transmitter in update.
   * Triggeres updates for all connectors of dopamine synapses that
   * are registered with the volume transmitter with gid vt_gid.
   */
  void trigger_update_weight( const long vt_gid,
    const std::vector< spikecounter >& dopa_spikes,
    const double t_trig );

  /**
   * Return minimal connection delay, which is precomputed by
   * update_delay_extrema_().
   */
  delay get_min_delay() const;

  /**
   * Return maximal connection delay, which is precomputed by
   * update_delay_extrema_().
   */
  delay get_max_delay() const;

  bool get_user_set_delay_extrema() const;

  void send( const thread tid,
    const synindex syn_id,
    const index lcid,
    const std::vector< ConnectorModel* >& cm,
    Event& e );

  /**
   * Send event e to all device targets of source s_gid
   */
  void send_to_devices( const thread tid, const index source_gid, Event& e );

  /**
   * Send event e to all targets of source device ldid (local device id)
   */
  void send_from_device( const thread tid, const index ldid, Event& e );

  /**
   * Send event e to all targets of node source on thread t
   */
  void send_local( thread t, Node& source, Event& e );

  /**
   * Resize the structures for the Connector objects if necessary.
   * This function should be called after number of threads, min_delay,
   * max_delay, and time representation have been changed in the scheduler.
   * The TimeConverter is used to convert times from the old to the new
   * representation. It is also forwarding the calibration request to all
   * ConnectorModel objects.
   */
  void calibrate( const TimeConverter& );

  /**
   * Returns the delay checker for the current thread.
   */
  DelayChecker& get_delay_checker();

  //! Removes processed entries from source table
  void clean_source_table( const thread tid );

  //! Clears all entries in source table
  void clear_source_table( const thread tid );

  //! Returns true if source table is kept after building network
  bool get_keep_source_table() const;

  //! Returns true if source table was cleared
  bool is_source_table_cleared() const;

  void prepare_target_table( const thread tid );

  void resize_target_table_devices_to_number_of_neurons();

  void resize_target_table_devices_to_number_of_synapse_types();

  bool get_next_target_data( const thread tid,
    const thread rank_start,
    const thread rank_end,
    thread& target_rank,
    TargetData& next_target_data );

  void reject_last_target_data( const thread tid );

  void save_source_table_entry_point( const thread tid );

  void reset_source_table_entry_point( const thread tid );

  void restore_source_table_entry_point( const thread tid );

  void add_target( const thread tid,
    const thread target_rank,
    const TargetData& target_data );

  /**
   * Return sort_connections_by_source_, which indicates whether
   * connections_ and source_table_ should be sorted according to
   * source gid.
   */
  bool get_sort_connections_by_source() const;

  /**
   * Sorts connections in the presynaptic infrastructure by increasing
   * source gid.
   */
  void sort_connections( const thread tid );

  /**
   * Removes disabled connections (of structural plasticity)
   */
  void remove_disabled_connections( const thread tid );

  /**
   * Returns true if connection information needs to be
   * communicated. False otherwise.
   */
  bool have_connections_changed() const;

  /** Sets flag indicating whether connection information needs to be
   *  communicated.
   */
  void set_have_connections_changed( const bool changed );

  /**
   * Deletes TargetTable and resets processed flags of
   * SourceTable. This function must be called if connections are
   * created after connections have been communicated previously. It
   * basically restores the connection infrastructure to a state where
   * all information only exists on the postsynaptic side.
   */
  void restructure_connection_tables( const thread tid );

  /**
   * Reserves memory in connections and source table. Should be called
   * directly from the respective Connect functions when the number of
   * synapses could be estimated.
   */
  void reserve_connections( const thread tid,
    const synindex syn_id,
    const size_t count );

  void set_has_source_subsequent_targets( const thread tid,
    const synindex syn_id,
    const index lcid,
    const bool subsequent_targets );

  void no_targets_to_process( const thread tid );

  const std::vector< size_t >& get_secondary_send_buffer_positions(
    const thread tid,
    const index lid,
    const synindex syn_id ) const;

  /**
   * Returns read position in MPI receive buffer for secondary connections.
   */
  size_t get_secondary_recv_buffer_position( const thread tid,
    const synindex syn_id,
    const index lcid ) const;

  bool deliver_secondary_events( const thread tid,
    const bool called_from_wfr_update,
    std::vector< unsigned int >& recv_buffer );

  void compress_secondary_send_buffer_pos( const thread tid );

  void resize_connections();

  void sync_has_primary_connections();

  void check_secondary_connections_exist();

  bool has_primary_connections() const;

  bool secondary_connections_exist() const;

  index
  get_source_gid( const thread tid, const synindex syn_id, const index lcid );

  double get_stdp_eps() const;

  void set_stdp_eps( const double stdp_eps );

private:
  size_t get_num_target_data( const thread tid ) const;

  size_t get_num_connections_( const thread tid, const synindex syn_id ) const;

  void get_source_gids_( const thread tid,
    const synindex syn_id,
    const index tgid,
    std::vector< index >& sources );

  /**
   * Update delay extrema to current values.
   *
   * Static since it only operates in static variables. This allows it to be
   * called from const-method get_status() as well.
   */
  void update_delay_extrema_();

  /**
   * This method queries and finds the minimum delay
   * of all local connections
   */
  const Time get_min_delay_time_() const;

  /**
   * This method queries and finds the maximum delay
   * of all local connections
   */
  const Time get_max_delay_time_() const;

  /**
   * Deletes all connections.
   */
  void delete_connections_();

  /**
   * connect_ is used to establish a connection between a sender and
   * receiving node which both have proxies.
   *
   * The parameters delay and weight have the default value numerics::nan.
   * numerics::nan is a special value, which describes double values that
   * are not a number. If delay or weight is omitted in an connect call,
   * numerics::nan indicates this and weight/delay are set only, if they are
   * valid.
   *
   * \param source A reference to the sending Node.
   * \param target A reference to the receiving Node.
   * \param s_gid The global id of the sending Node.
   * \param tid The thread of the target node.
   * \param syn_id The synapse model to use.
   * \param params The parameters for the connection.
   * \param delay The delay of the connection (optional).
   * \param weight The weight of the connection (optional).
   */
  void connect_( Node& source,
    Node& target,
    const index s_gid,
    const thread tid,
    const synindex syn_id,
    const DictionaryDatum& params,
    const double delay = numerics::nan,
    const double weight = numerics::nan );

  /**
   * connect_to_device_ is used to establish a connection between a sender and
   * receiving node if the sender has proxies, and the receiver does not.
   *
   * The parameters delay and weight have the default value NAN.
   * NAN is a special value in cmath, which describes double values that
   * are not a number. If delay or weight is omitted in an connect call,
   * NAN indicates this and weight/delay are set only, if they are valid.
   *
   * \param source A reference to the sending Node.
   * \param target A reference to the receiving Node.
   * \param s_gid The global id of the sending Node.
   * \param tid The thread of the target node.
   * \param syn_id The synapse model to use.
   * \param params The parameters for the connection.
   * \param delay The delay of the connection (optional).
   * \param weight The weight of the connection (optional).
   */
  void connect_to_device_( Node& source,
    Node& target,
    const index s_gid,
    const thread tid,
    const synindex syn_id,
    const DictionaryDatum& params,
    const double delay = NAN,
    const double weight = NAN );

  /**
   * connect_from_device_ is used to establish a connection between a sender and
   * receiving node if the sender has proxies, and the receiver does not.
   *
   * The parameters delay and weight have the default value NAN.
   * NAN is a special value in cmath, which describes double values that
   * are not a number. If delay or weight is omitted in an connect call,
   * NAN indicates this and weight/delay are set only, if they are valid.
   *
   * \param source A reference to the sending Node.
   * \param target A reference to the receiving Node.
   * \param s_gid The global id of the sending Node.
   * \param tid The thread of the target node.
   * \param syn_id The synapse model to use.
   * \param params The parameters for the connection.
   * \param delay The delay of the connection (optional).
   * \param weight The weight of the connection (optional).
   */
  void connect_from_device_( Node& source,
    Node& target,
    const thread tid,
    const synindex syn_id,
    const DictionaryDatum& params,
    const double delay = NAN,
    const double weight = NAN );

  /**
   * Increases the connection count.
   */
  void increase_connection_count( const thread tid, const synindex syn_id );

  /**
   * A structure to hold the Connector objects which in turn hold the
   * connection information. Corresponds to a three dimensional
   * structure: threads|synapses|connections
   */
  std::vector< std::vector< ConnectorBase* >* > connections_;

  /**
   * A structure to hold the global ids of presynaptic neurons during
   * postsynaptic connection creation, before the connection
   * information has been transferred to the presynaptic side.
   * Internally arranged in a 3d structure: threads|synapses|gids
   */
  SourceTable source_table_;

  /**
   * Stores absolute position in receive buffer of secondary events.
   * structure: threads|synapses|position
   */
  std::vector< std::vector< std::vector< size_t >* >* >
    secondary_recv_buffer_pos_;

  std::map< index, size_t > buffer_pos_of_source_gid_syn_id_;

  /**
   * A structure to hold the information about targets for each
   * neuron on the presynaptic side. Internally arranged in a 3d
   * structure: threads|localnodes|targets
   */
  TargetTable target_table_;

  TargetTableDevices target_table_devices_;

  std::vector< DelayChecker > delay_checkers_;

  /**
   * A structure to count the number of synapses of a specific
   * type. Arranged in a 2d structure: threads|synapsetypes.
   */
  std::vector< std::vector< size_t > > num_connections_;

  /**
   * BeginDocumentation
   * Name: connruledict - dictionary containing all connectivity rules
   * Description:
   * This dictionary provides the connection rules that can be used
   * in Connect.
   * 'connruledict info' shows the contents of the dictionary.
   * SeeAlso: Connect
   */
  DictionaryDatum connruledict_; //!< Dictionary for connection rules.

  //! ConnBuilder factories, indexed by connruledict_ elements.
  std::vector< GenericConnBuilderFactory* > connbuilder_factories_;

  delay min_delay_; //!< Value of the smallest delay in the network.

  delay max_delay_; //!< Value of the largest delay in the network in steps.

  //! Whether to keep source table after connection setup is complete.
  bool keep_source_table_;

  //! True if new connections have been created since startup or last call to
  //! simulate.
  bool have_connections_changed_;

  //! Whether to sort connections by source gid.
  bool sort_connections_by_source_;

  //! Whether primary connections (spikes) exist.
  bool has_primary_connections_;

  //! Whether secondary connections (e.g., gap junctions) exist.
  bool secondary_connections_exist_;

  //! Maximum distance between (double) spike times in STDP that is
  //! still considered 0. See issue #894
  double stdp_eps_;
};

inline DictionaryDatum&
ConnectionManager::get_connruledict()
{
  return connruledict_;
}

inline delay
ConnectionManager::get_min_delay() const
{
  return min_delay_;
}

inline delay
ConnectionManager::get_max_delay() const
{
  return max_delay_;
}

inline void
ConnectionManager::clean_source_table( const thread tid )
{
  if ( not keep_source_table_ )
  {
    source_table_.clean( tid );
  }
}

inline void
ConnectionManager::clear_source_table( const thread tid )
{
  if ( not keep_source_table_ )
  {
    source_table_.clear( tid );
  }
}

inline bool
ConnectionManager::get_keep_source_table() const
{
  return keep_source_table_;
}

inline bool
ConnectionManager::is_source_table_cleared() const
{
  return source_table_.is_cleared();
}

inline void
ConnectionManager::resize_target_table_devices_to_number_of_neurons()
{
  target_table_devices_.resize_to_number_of_neurons();
}

inline void
ConnectionManager::resize_target_table_devices_to_number_of_synapse_types()
{
  target_table_devices_.resize_to_number_of_synapse_types();
}

inline void
ConnectionManager::reject_last_target_data( const thread tid )
{
  source_table_.reject_last_target_data( tid );
}

inline void
ConnectionManager::save_source_table_entry_point( const thread tid )
{
  source_table_.save_entry_point( tid );
}

inline void
ConnectionManager::no_targets_to_process( const thread tid )
{
  source_table_.no_targets_to_process( tid );
}

inline void
ConnectionManager::reset_source_table_entry_point( const thread tid )
{
  source_table_.reset_entry_point( tid );
}

inline void
ConnectionManager::restore_source_table_entry_point( const thread tid )
{
  source_table_.restore_entry_point( tid );
}

inline void
ConnectionManager::prepare_target_table( const thread tid )
{
  target_table_.prepare( tid );
}

inline const std::vector< Target >&
ConnectionManager::get_remote_targets_of_local_node( const thread tid,
  const index lid ) const
{
  return target_table_.get_targets( tid, lid );
}

inline bool
ConnectionManager::have_connections_changed() const
{
  return have_connections_changed_;
}

inline void
ConnectionManager::set_have_connections_changed( const bool changed )
{
  have_connections_changed_ = changed;
}

inline void
ConnectionManager::add_target( const thread tid,
  const thread target_rank,
  const TargetData& target_data )
{
  target_table_.add_target( tid, target_rank, target_data );
}

inline bool
ConnectionManager::get_next_target_data( const thread tid,
  const thread rank_start,
  const thread rank_end,
  thread& target_rank,
  TargetData& next_target_data )
{
  return source_table_.get_next_target_data(
    tid, rank_start, rank_end, target_rank, next_target_data );
}

inline const std::vector< size_t >&
ConnectionManager::get_secondary_send_buffer_positions( const thread tid,
  const index lid,
  const synindex syn_id ) const
{
  return target_table_.get_secondary_send_buffer_positions( tid, lid, syn_id );
}

inline size_t
ConnectionManager::get_secondary_recv_buffer_position( const thread tid,
  const synindex syn_id,
  const index lcid ) const
{
  return ( *( *secondary_recv_buffer_pos_[ tid ] )[ syn_id ] )[ lcid ];
}

inline size_t
ConnectionManager::get_num_connections_( const thread tid,
  const synindex syn_id ) const
{
  return ( *connections_[ tid ] )[ syn_id ]->size();
}

inline index
ConnectionManager::get_source_gid( const thread tid,
  const synindex syn_index,
  const index lcid )
{
  return source_table_.get_gid( tid, syn_index, lcid );
}

inline bool
ConnectionManager::has_primary_connections() const
{
  return has_primary_connections_;
}

inline bool
ConnectionManager::secondary_connections_exist() const
{
  return secondary_connections_exist_;
}

inline bool
ConnectionManager::get_sort_connections_by_source() const
{
  return sort_connections_by_source_;
}

inline double
ConnectionManager::get_stdp_eps() const
{
  return stdp_eps_;
}

} // namespace nest

#endif /* CONNECTION_MANAGER_H */<|MERGE_RESOLUTION|>--- conflicted
+++ resolved
@@ -149,14 +149,6 @@
     const index sgid,
     const index tgid );
 
-<<<<<<< HEAD
-  void print_source_table( const thread tid ) const;
-
-  void print_connections( const thread tid ) const;
-
-  void print_targets( const thread tid ) const;
-  void print_send_buffer_pos( const thread tid ) const;
-
 
   /**
    * Check whether a connection between the given source and target
@@ -165,9 +157,6 @@
    * \returns true if the connection should be made, false otherwise.
    */
   bool connection_required( Node*& source, Node*& target, thread tid );
-=======
-  void subnet_connect( Subnet&, Subnet&, int, index syn );
->>>>>>> f0c97602
 
   /**
    * Connect, using a dictionary with arrays.
