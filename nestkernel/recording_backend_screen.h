--- conflicted
+++ resolved
@@ -54,11 +54,7 @@
 
   void enroll( const RecordingDevice& device,
     const std::vector< Name >& double_value_names,
-<<<<<<< HEAD
-    const std::vector< Name >& long_value_names );
-=======
     const std::vector< Name >& long_value_names ) override;
->>>>>>> 22abcf69
 
   /**
    * Finalization function. Nothing has to be finalized in case of the
@@ -75,11 +71,7 @@
   void write( const RecordingDevice&,
     const Event&,
     const std::vector< double >&,
-<<<<<<< HEAD
-    const std::vector< long >& );
-=======
     const std::vector< long >& ) override;
->>>>>>> 22abcf69
 
   void set_status( const DictionaryDatum& );
   void get_status( DictionaryDatum& ) const override;
