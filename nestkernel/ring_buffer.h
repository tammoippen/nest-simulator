--- conflicted
+++ resolved
@@ -162,12 +162,7 @@
 RingBuffer::get_value( const long_t offs )
 {
   assert( 0 <= offs && ( size_t ) offs < buffer_.size() );
-<<<<<<< HEAD
-  assert(
-    ( delay ) offs < kernel().connection_builder_manager.get_min_delay() );
-=======
   assert( ( delay ) offs < kernel().connection_manager.get_min_delay() );
->>>>>>> fdfed898
 
   // offs == 0 is beginning of slice, but we have to
   // take modulo into account when indexing
@@ -181,12 +176,7 @@
 RingBuffer::get_value_prelim( const long_t offs )
 {
   assert( 0 <= offs && ( size_t ) offs < buffer_.size() );
-<<<<<<< HEAD
-  assert(
-    ( delay ) offs < kernel().connection_builder_manager.get_min_delay() );
-=======
   assert( ( delay ) offs < kernel().connection_manager.get_min_delay() );
->>>>>>> fdfed898
 
   // offs == 0 is beginning of slice, but we have to
   // take modulo into account when indexing
@@ -267,12 +257,7 @@
 MultRBuffer::get_value( const long_t offs )
 {
   assert( 0 <= offs && ( size_t ) offs < buffer_.size() );
-<<<<<<< HEAD
-  assert(
-    ( delay ) offs < kernel().connection_builder_manager.get_min_delay() );
-=======
   assert( ( delay ) offs < kernel().connection_manager.get_min_delay() );
->>>>>>> fdfed898
 
   // offs == 0 is beginning of slice, but we have to
   // take modulo into account when indexing
@@ -350,12 +335,7 @@
 ListRingBuffer::get_list( const long_t offs )
 {
   assert( 0 <= offs && ( size_t ) offs < buffer_.size() );
-<<<<<<< HEAD
-  assert(
-    ( delay ) offs < kernel().connection_builder_manager.get_min_delay() );
-=======
   assert( ( delay ) offs < kernel().connection_manager.get_min_delay() );
->>>>>>> fdfed898
 
   // offs == 0 is beginning of slice, but we have to
   // take modulo into account when indexing
