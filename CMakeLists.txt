--- conflicted
+++ resolved
@@ -44,10 +44,7 @@
 set( with-libneurosim OFF CACHE STRING "Request the use of libneurosim. Optionally give the directory, where libneurosim is installed. [default=OFF]" )
 set( with-music OFF CACHE STRING "Request the use of MUSIC. Optionally give the directory, where MUSIC is installed. [default=OFF]" )
 set( with-sionlib OFF CACHE STRING "Request the use of SIONlib. Optionally give the directory where SIONlib is installed. [default=OFF]" )
-<<<<<<< HEAD
 set( with-recordingbackend-arbor OFF CACHE STRING "Request compilation of the recording backend for Arbor. Requires MPI, Python and mpi4py. [default=OFF]" )
-=======
->>>>>>> 9ca796ef
 
 # set parallelization scheme
 set( with-mpi OFF CACHE STRING "Request compilation with MPI. Optionally give directory with MPI installation. [default=OFF]" )
