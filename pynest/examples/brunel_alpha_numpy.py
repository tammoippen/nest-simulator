# -*- coding: utf-8 -*-
#
# brunel_alpha_numpy.py
#
# This file is part of NEST.
#
# Copyright (C) 2004 The NEST Initiative
#
# NEST is free software: you can redistribute it and/or modify
# it under the terms of the GNU General Public License as published by
# the Free Software Foundation, either version 2 of the License, or
# (at your option) any later version.
#
# NEST is distributed in the hope that it will be useful,
# but WITHOUT ANY WARRANTY; without even the implied warranty of
# MERCHANTABILITY or FITNESS FOR A PARTICULAR PURPOSE.  See the
# GNU General Public License for more details.
#
# You should have received a copy of the GNU General Public License
# along with NEST.  If not, see <http://www.gnu.org/licenses/>.

"""Random balanced network (alpha synapses) connected with NumPy
-------------------------------------------------------------------

This script simulates an excitatory and an inhibitory population on
the basis of the network used in [1]

In contrast to brunel-alpha-nest.py, this variant uses NumPy to draw
the random connections instead of NEST's builtin connection routines.

When connecting the network customary synapse models are used, which
allow for querying the number of created synapses. Using spike
detectors the average firing rates of the neurons in the populations
are established. The building as well as the simulation time of the
network are recorded.
<<<<<<< HEAD

This example uses the function DataConnect, which is deprecated. A deprecation
warning is therefore issued. For details about deprecated functions, see
documentation.
'''
=======
>>>>>>> 2b4bf681

References
~~~~~~~~~~~~~~

.. [1] Brunel N, Dynamics of Sparsely Connected Networks of Excitatory and
       Inhibitory Spiking Neurons, Journal of Computational Neuroscience 8,
       183-208 (2000).

See Also
~~~~~~~~~~

brunel-alpha-nest.py

:Authors:

KEYWORDS:
"""

###############################################################################
# Import all necessary modules for simulation, analysis and plotting. Scipy
# should be imported before nest.

from scipy.optimize import fsolve

import nest
import nest.raster_plot

import numpy
from numpy import exp

import time

###############################################################################
# Definition of functions used in this example. First, define the Lambert W
# function implemented in SLI. The second function computes the maximum of
# the postsynaptic potential for a synaptic input current of unit amplitude (
# 1 pA) using the Lambert W function. Thus function will later be used to
# calibrate the synaptic weights


def LambertWm1(x):
    nest.ll_api.sli_push(x)
    nest.ll_api.sli_run('LambertWm1')
    y = nest.ll_api.sli_pop()
    return y


def ComputePSPnorm(tauMem, CMem, tauSyn):
    a = (tauMem / tauSyn)
    b = (1.0 / tauSyn - 1.0 / tauMem)

    # time of maximum
    t_max = 1.0 / b * (-LambertWm1(-exp(-1.0 / a) / a) - 1.0 / a)

    # maximum of PSP for current of unit amplitude
    return (exp(1.0) / (tauSyn * CMem * b) *
            ((exp(-t_max / tauMem) - exp(-t_max / tauSyn)) / b -
             t_max * exp(-t_max / tauSyn)))

nest.ResetKernel()

###############################################################################
# Assigning the current time to a variable in order to determine the build
# time of the network.

startbuild = time.time()

###############################################################################
# Assigning the simulation parameters to variables.

dt = 0.1    # the resolution in ms
simtime = 1000.0  # Simulation time in ms
delay = 1.5    # synaptic delay in ms

###############################################################################
# Definition of the parameters crucial for asynchronous irregular firing of
# the neurons.

g = 5.0  # ratio inhibitory weight/excitatory weight
eta = 2.0  # external rate relative to threshold rate
epsilon = 0.1  # connection probability

###############################################################################
# Definition of the number of neurons in the network and the number of neuron
#  recorded from

order = 2500
NE = 4 * order  # number of excitatory neurons
NI = 1 * order  # number of inhibitory neurons
N_neurons = NE + NI   # number of neurons in total
N_rec = 50      # record from 50 neurons

###############################################################################
# Definition of connectivity parameter

CE = int(epsilon * NE)  # number of excitatory synapses per neuron
CI = int(epsilon * NI)  # number of inhibitory synapses per neuron
C_tot = int(CI + CE)      # total number of synapses per neuron

###############################################################################
# Initialization of the parameters of the integrate and fire neuron and the
# synapses. The parameter of the neuron are stored in a dictionary. The
# synaptic currents are normalized such that the amplitude of the PSP is J.

tauSyn = 0.5  # synaptic time constant in ms
tauMem = 20.0  # time constant of membrane potential in ms
CMem = 250.0  # capacitance of membrane in in pF
theta = 20.0  # membrane threshold potential in mV
neuron_params = {"C_m": CMem,
                 "tau_m": tauMem,
                 "tau_syn_ex": tauSyn,
                 "tau_syn_in": tauSyn,
                 "t_ref": 2.0,
                 "E_L": 0.0,
                 "V_reset": 0.0,
                 "V_m": 0.0,
                 "V_th": theta}
J = 0.1        # postsynaptic amplitude in mV
J_unit = ComputePSPnorm(tauMem, CMem, tauSyn)
J_ex = J / J_unit  # amplitude of excitatory postsynaptic current
J_in = -g * J_ex    # amplitude of inhibitory postsynaptic current

###############################################################################
# Definition of threshold rate, which is the external rate needed to fix the
# membrane potential around its threshold, the external firing rate and the
# rate of the poisson generator which is multiplied by the in-degree CE and
# converted to Hz by multiplication by 1000.

nu_th = (theta * CMem) / (J_ex * CE * numpy.exp(1) * tauMem * tauSyn)
nu_ex = eta * nu_th
p_rate = 1000.0 * nu_ex * CE

###############################################################################
# Configuration of the simulation kernel by the previously defined time
# resolution used in the simulation. Setting "print_time" to True prints the
# already processed simulation time as well as its percentage of the total
# simulation time.

nest.SetKernelStatus({"resolution": dt, "print_time": True,
                      "overwrite_files": True})

print("Building network")

###############################################################################
# Configuration of the model `iaf_psc_alpha` and `poisson_generator` using
# SetDefaults(). This function expects the model to be the inserted as a
# string and the parameter to be specified in a dictionary. All instances of
# theses models created after this point will have the properties specified
# in the dictionary by default.

nest.SetDefaults("iaf_psc_alpha", neuron_params)
nest.SetDefaults("poisson_generator", {"rate": p_rate})

###############################################################################
# Creation of the nodes using `Create`. We store the returned handles in
# variables for later reference. Here the excitatory and inhibitory, as well
# as the poisson generator and two spike detectors. The spike detectors will
# later be used to record excitatory and inhibitory spikes.

nodes_ex = nest.Create("iaf_psc_alpha", NE)
nodes_in = nest.Create("iaf_psc_alpha", NI)
noise = nest.Create("poisson_generator")
espikes = nest.Create("spike_detector")
ispikes = nest.Create("spike_detector")

###############################################################################
# Configuration of the spike detectors recording excitatory and inhibitory
# spikes using `SetStatus`, which expects a list of node handles and a list
# of parameter dictionaries. Setting the variable "to_file" to True ensures
# that the spikes will be recorded in a .gdf file starting with the string
# assigned to label. Setting "withtime" and "withgid" to True ensures that
# each spike is saved to file by stating the gid of the spiking neuron and
# the spike time in one line.

nest.SetStatus(espikes, [{"label": "brunel-py-ex",
                          "withtime": True,
                          "withgid": True,
                          "to_file": True}])

nest.SetStatus(ispikes, [{"label": "brunel-py-in",
                          "withtime": True,
                          "withgid": True,
                          "to_file": True}])

print("Connecting devices")

###############################################################################
# Definition of a synapse using `CopyModel`, which expects the model name of
# a pre-defined synapse, the name of the customary synapse and an optional
# parameter dictionary. The parameters defined in the dictionary will be the
# default parameter for the customary synapse. Here we define one synapse for
#  the excitatory and one for the inhibitory connections giving the
# previously defined weights and equal delays.

nest.CopyModel("static_synapse", "excitatory",
               {"weight": J_ex, "delay": delay})
nest.CopyModel("static_synapse", "inhibitory",
               {"weight": J_in, "delay": delay})

###############################################################################
# Connecting the previously defined poisson generator to the excitatory and
# inhibitory neurons using the excitatory synapse. Since the poisson
# generator is connected to all neurons in the population the default rule (
# 'all_to_all') of Connect() is used. The synaptic properties are inserted
# via syn_spec which expects a dictionary when defining multiple variables or
#  a string when simply using a pre-defined synapse.

nest.Connect(noise, nodes_ex, syn_spec="excitatory")
nest.Connect(noise, nodes_in, syn_spec="excitatory")

###############################################################################
# Connecting the first N_rec nodes of the excitatory and inhibitory
# population to the associated spike detectors using excitatory synapses.
# Here the same shortcut for the specification of the synapse as defined
# above is used.

nest.Connect(nodes_ex[:N_rec], espikes, syn_spec="excitatory")
nest.Connect(nodes_in[:N_rec], ispikes, syn_spec="excitatory")

print("Connecting network")

###############################################################################
# Here, we create the connections from the excitatory neurons to all other
# neurons. We exploit that the neurons have consecutive IDs, running from 1,
# ...,NE for the excitatory neurons and from (NE+1),...,(NE+NI) for the
# inhibitory neurons.

numpy.random.seed(1234)

sources_ex = numpy.random.randint(1, NE + 1, (N_neurons, CE))
sources_in = numpy.random.randint(NE + 1, N_neurons + 1, (N_neurons, CI))

<<<<<<< HEAD
# Find the targets corresponding to each source GIDs
target_list = [[] for _ in range(N_neurons)]

for tgid in range(1, N_neurons + 1):
    ex_tsrc = sources_ex[tgid-1, :]
    in_tsrc = sources_in[tgid-1, :]
    for sgid in ex_tsrc:
        target_list[sgid-1].append(tgid*1.0)
    for sgid in in_tsrc:
        target_list[sgid-1].append(tgid*1.0)

'''
We now iterate over all neuron IDs, and connect the neuron to the
sources from our array. The first loop connects the excitatory neurons
and the second loop the inhibitory neurons.
'''
=======
###############################################################################
# We now iterate over all neuron IDs, and connect the neuron to the sources
# from our array. The first loop connects the excitatory neurons and the
# second loop the inhibitory neurons.
>>>>>>> 2b4bf681

for n in range(NE):
    weight_list = [J_ex for _ in range(len(target_list[n]))]
    delay_list = [delay for _ in range(len(target_list[n]))]
    params = [{'target': target_list[n],
               'weight': weight_list,
               'delay': delay_list}]
    # Using DataConnect is a work-around until NEST 3.0 is released. It will
    # issue a deprecation warning
    nest.DataConnect([n + 1], params, model='excitatory')

for n in range(NE, N_neurons):
    weight_list = [J_in for _ in range(len(target_list[n]))]
    delay_list = [delay for _ in range(len(target_list[n]))]
    params = [{'target': target_list[n],
               'weight': weight_list,
               'delay': delay_list}]
    # Using DataConnect is a work-around until NEST 3.0 is released. It will
    # issue a deprecation warning
    nest.DataConnect([n + 1], params, model='inhibitory')

###############################################################################
# Storage of the time point after the buildup of the network in a variable.

endbuild = time.time()

###############################################################################
# Simulation of the network.

print("Simulating")

nest.Simulate(simtime)

###############################################################################
# Storage of the time point after the simulation of the network in a variable.

endsimulate = time.time()

###############################################################################
# Reading out the total number of spikes received from the spike detector
# connected to the excitatory population and the inhibitory population.

events_ex = nest.GetStatus(espikes, "n_events")[0]
events_in = nest.GetStatus(ispikes, "n_events")[0]

###############################################################################
# Calculation of the average firing rate of the excitatory and the inhibitory
# neurons by dividing the total number of recorded spikes by the number of
# neurons recorded from and the simulation time. The multiplication by 1000.0
# converts the unit 1/ms to 1/s=Hz.

rate_ex = events_ex / simtime * 1000.0 / N_rec
rate_in = events_in / simtime * 1000.0 / N_rec

###############################################################################
# Reading out the number of connections established using the excitatory and
# inhibitory synapse model. The numbers are summed up resulting in the total
# number of synapses.

num_synapses = (nest.GetDefaults("excitatory")["num_connections"] +
                nest.GetDefaults("inhibitory")["num_connections"])

###############################################################################
# Establishing the time it took to build and simulate the network by taking
# the difference of the pre-defined time variables.

build_time = endbuild - startbuild
sim_time = endsimulate - endbuild

###############################################################################
# Printing the network properties, firing rates and building times.

print("Brunel network simulation (Python)")
print("Number of neurons : {0}".format(N_neurons))
print("Number of synapses: {0}".format(num_synapses))
print("       Exitatory  : {0}".format(int(CE * N_neurons) + N_neurons))
print("       Inhibitory : {0}".format(int(CI * N_neurons)))
print("Excitatory rate   : %.2f Hz" % rate_ex)
print("Inhibitory rate   : %.2f Hz" % rate_in)
print("Building time     : %.2f s" % build_time)
print("Simulation time   : %.2f s" % sim_time)

###############################################################################
# Plot a raster of the excitatory neurons and a histogram.

nest.raster_plot.from_device(espikes, hist=True)<|MERGE_RESOLUTION|>--- conflicted
+++ resolved
@@ -33,14 +33,11 @@
 detectors the average firing rates of the neurons in the populations
 are established. The building as well as the simulation time of the
 network are recorded.
-<<<<<<< HEAD
 
 This example uses the function DataConnect, which is deprecated. A deprecation
 warning is therefore issued. For details about deprecated functions, see
 documentation.
 '''
-=======
->>>>>>> 2b4bf681
 
 References
 ~~~~~~~~~~~~~~
@@ -273,7 +270,6 @@
 sources_ex = numpy.random.randint(1, NE + 1, (N_neurons, CE))
 sources_in = numpy.random.randint(NE + 1, N_neurons + 1, (N_neurons, CI))
 
-<<<<<<< HEAD
 # Find the targets corresponding to each source GIDs
 target_list = [[] for _ in range(N_neurons)]
 
@@ -285,17 +281,10 @@
     for sgid in in_tsrc:
         target_list[sgid-1].append(tgid*1.0)
 
-'''
-We now iterate over all neuron IDs, and connect the neuron to the
-sources from our array. The first loop connects the excitatory neurons
-and the second loop the inhibitory neurons.
-'''
-=======
 ###############################################################################
 # We now iterate over all neuron IDs, and connect the neuron to the sources
 # from our array. The first loop connects the excitatory neurons and the
 # second loop the inhibitory neurons.
->>>>>>> 2b4bf681
 
 for n in range(NE):
     weight_list = [J_ex for _ in range(len(target_list[n]))]
