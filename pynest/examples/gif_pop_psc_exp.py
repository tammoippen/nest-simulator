--- conflicted
+++ resolved
@@ -127,27 +127,6 @@
 
 C_m = 250.  # irrelevant value for membrane capacity, cancels out in simulation
 g_L = C_m / tau_m
-<<<<<<< HEAD
-for i in range(M):
-    nest.SetStatus(nest_pops[i], {
-        'C_m': C_m,
-        'I_e': mu[i] * g_L[i],
-        'lambda_0': c[i],  # in Hz!
-        'Delta_V': Delta_u[i],
-        'tau_m': tau_m[i],
-        'tau_sfa': tau_theta[i],
-        'q_sfa': J_theta[i] / tau_theta[i],  # [J_theta]= mV*ms -> [q_sfa]=mV
-        'V_T_star': V_th[i],
-        'V_reset': V_reset[i],
-        'len_kernel': -1,  # -1 triggers automatic history size
-        'N': N[i],
-        't_ref': t_ref[i],
-        'tau_syn_ex': max([tau_ex, dt]),
-        'tau_syn_in': max([tau_in, dt]),
-        'E_L': 0.
-    })
-=======
->>>>>>> 1420ca18
 
 params = [{
     'C_m': C_m,
@@ -174,16 +153,9 @@
 g_syn[:, 1] = C_m / tau_in
 for i in range(M):
     for j in range(M):
-<<<<<<< HEAD
-        nest.SetDefaults('static_synapse',
-                         {'weight': J_syn[i, j] * g_syn[i, j] * pconn[i, j],
-                          'delay': delay[i, j]})
-        nest.Connect(nest_pops[j], nest_pops[i])
-=======
         nest.Connect(nest_pops[j], nest_pops[i],
                      syn_spec={'weight': J_syn[i, j] * g_syn[i, j] * pconn[i, j],
                                'delay': delay[i, j]})
->>>>>>> 1420ca18
 
 ###############################################################################
 # To record the instantaneous population rate `Abar(t)` we use a multimeter,
@@ -199,13 +171,7 @@
 nest_sd = []
 for i in range(M):
     nest_sd.append(nest.Create('spike_detector'))
-<<<<<<< HEAD
     nest.SetStatus(nest_sd[i], {'time_in_steps': True})
-=======
-    nest.SetStatus(nest_sd[i], {'withgid': False,
-                                'withtime': True,
-                                'time_in_steps': True})
->>>>>>> 1420ca18
     nest.SetDefaults('static_synapse', {'weight': 1., 'delay': dt})
     nest.Connect(nest_pops[i], nest_sd[i])
 
@@ -332,31 +298,16 @@
 nest_sd = []
 for i, nest_i in enumerate(nest_pops):
     nest_sd.append(nest.Create('spike_detector'))
-<<<<<<< HEAD
-    nest.SetStatus(nest_sd[i], {'time_in_steps': True})
-    nest.SetDefaults('static_synapse', {'weight': 1., 'delay': dt})
-
-    # record all spikes from population to compute population activity
-    nest.Connect(nest_i, nest_sd[i])
-=======
-    nest_sd[i].set({'withgid': False, 'withtime': True, 'time_in_steps': True})
+    nest_sd[i].time_in_steps = True
 
     # record all spikes from population to compute population activity
     nest.Connect(nest_i, nest_sd[i], syn_spec={'weight': 1., 'delay': dt})
->>>>>>> 1420ca18
 
 Nrecord = [5, 0]    # for each population "i" the first Nrecord[i] neurons are recorded
 nest_mm_Vm = []
 for i, nest_i in enumerate(nest_pops):
     nest_mm_Vm.append(nest.Create('multimeter'))
-<<<<<<< HEAD
-    nest.SetStatus(nest_mm_Vm[i], {'record_from': ['V_m'],
-                                   'interval': dt_rec})
-=======
-    nest_mm_Vm[i].set({'record_from': ['V_m'],
-                       'withgid': True, 'withtime': True,
-                       'interval': dt_rec})
->>>>>>> 1420ca18
+    nest_mm_Vm[i].set({'record_from': ['V_m'], 'interval': dt_rec})
     if Nrecord[i] != 0:
         nest.Connect(nest_mm_Vm[i], nest_i[:Nrecord[i]])
 
@@ -369,11 +320,7 @@
 nest_stepcurrent = nest.Create('step_current_generator', M)
 # set the parameters for the step currents
 for i in range(M):
-<<<<<<< HEAD
-    nest.SetStatus(nest_stepcurrent[i], {
-=======
     nest_stepcurrent[i].set({
->>>>>>> 1420ca18
         'amplitude_times': tstep[i] + t0,
         'amplitude_values': step[i] * g_L[i], 'origin': t0, 'stop': t_end})
     # optionally a stopping time may be added by: 'stop': sim_T + t0
@@ -399,12 +346,7 @@
 # excitatory population (in Hz):
 
 for i in range(len(nest_pops)):
-<<<<<<< HEAD
-    data_sd = nest.GetStatus(
-        nest_sd[i], keys=['events'])[0][0]['times'] * dt - t0
-=======
     data_sd = nest_sd[i].get('events', 'times') * dt - t0
->>>>>>> 1420ca18
     bins = np.concatenate((t, np.array([t[-1] + dt_rec])))
     A = np.histogram(data_sd, bins=bins)[0] / float(N[i]) / dt_rec
     A_N[:, i] = A * 1000  # in Hz
