# -*- coding: utf-8 -*-
#
# hl_api_helper.py
#
# This file is part of NEST.
#
# Copyright (C) 2004 The NEST Initiative
#
# NEST is free software: you can redistribute it and/or modify
# it under the terms of the GNU General Public License as published by
# the Free Software Foundation, either version 2 of the License, or
# (at your option) any later version.
#
# NEST is distributed in the hope that it will be useful,
# but WITHOUT ANY WARRANTY; without even the implied warranty of
# MERCHANTABILITY or FITNESS FOR A PARTICULAR PURPOSE.  See the
# GNU General Public License for more details.
#
# You should have received a copy of the GNU General Public License
# along with NEST.  If not, see <http://www.gnu.org/licenses/>.

"""
These are helper functions to ease the definition of the high-level
API of the PyNEST wrapper.
"""

import warnings
import json
import functools
import textwrap
import subprocess
import os
import re
import sys
import numpy
import json

from string import Template

from ..ll_api import *
from .. import pynestkernel as kernel

__all__ = [
    'broadcast',
    'deprecated',
    'get_help_filepath',
    'get_unistring_type',
    'get_verbosity',
    'get_wrapped_text',
    'is_coercible_to_sli_array',
    'is_iterable',
    'is_literal',
    'is_sequence_of_connections',
    'is_sequence_of_gids',
    'is_string',
    'load_help',
    'model_deprecation_warning',
    'serializable',
    'set_verbosity',
    'show_deprecation_warning',
    'show_help_with_pager',
    'SuppressedDeprecationWarning',
    'to_json',
    'uni_str',
]

# These flags are used to print deprecation warnings only once.
<<<<<<< HEAD
# Only flags for special cases need to be entered here, such as special models
# or function parameters, all flags for deprecated functions will be registered
# by the @deprecated decorator.
_deprecation_warning = {'deprecated_model': {'deprecation_issued': False,
                                             'replacement': 'replacement_mod'}}
=======
# Only flags for special cases need to be entered here, all flags for
# deprecated functions will be registered by the @deprecated decorator.
_deprecation_warning = {'BackwardCompatibilityConnect': True,
                        'subnet': True,
                        'aeif_cond_alpha_RK5': True,
                        'iaf_psc_alpha_canon': True,
                        'iaf_psc_alpha_presc': True,
                        'iaf_psc_delta_canon': True}
>>>>>>> 7c9ab01b


def format_Warning(message, category, filename, lineno, line=None):
    """Formats deprecation warning."""

    return '%s:%s: %s:%s\n' % (filename, lineno, category.__name__, message)


warnings.formatwarning = format_Warning


def get_wrapped_text(text, width=80):
    """Formats a given multiline string to wrap at a given width, while
    preserving newlines (and removing excessive whitespace).

    Parameters
    ----------
    text : str
        String to format

    Returns
    -------
    str:
        Wrapped string
    """

    lines = text.split("\n")
    lines = [textwrap.fill(" ".join(l.split()), width=width) for l in lines]
    return "\n".join(lines)


def show_deprecation_warning(func_name, alt_func_name=None, text=None):
    """Shows a deprecation warning for a function.

    Parameters
    ----------
    func_name : str
        Name of the deprecated function
    alt_func_name : str, optional
        Name of the function to use instead. Needed if text=None
    text : str, optional
        Text to display instead of standard text
    """
    if func_name in _deprecation_warning:
        if not _deprecation_warning[func_name]['deprecation_issued']:
            if text is None:
                text = "{0} is deprecated and will be removed in a future \
                version of NEST.\nPlease use {1} instead!\
                ".format(func_name, alt_func_name)
                text = get_wrapped_text(text)
    
            warnings.warn('\n' + text)   # add LF so text starts on new line
            _deprecation_warning[func_name]['deprecation_issued'] = True


# Since we need to pass extra arguments to the decorator, we need a
# decorator factory. See http://stackoverflow.com/questions/15564512
def deprecated(alt_func_name, text=None):
    """Decorator for deprecated functions.

    Shows a warning and calls the original function.

    Parameters
    ----------
    alt_func_name : str, optional
        Name of the function to use instead, may be empty string
    text : str, optional
        Text to display instead of standard text

    Returns
    -------
    function:
        Decorator function
    """

    def deprecated_decorator(func):
        _deprecation_warning[func.__name__] = {'deprecation_issued': False}

        @functools.wraps(func)
        def new_func(*args, **kwargs):
            show_deprecation_warning(func.__name__, alt_func_name, text=text)
            return func(*args, **kwargs)
        return new_func

    return deprecated_decorator


def get_unistring_type():
    """Returns string type dependent on python version.

    Returns
    -------
    str or basestring:
        Depending on Python version

    """
    import sys
    if sys.version_info[0] < 3:
        return basestring
    return str


uni_str = get_unistring_type()


def is_literal(obj):
    """Check whether obj is a "literal": a unicode string or SLI literal

    Parameters
    ----------
    obj : object
        Object to check

    Returns
    -------
    bool:
        True if obj is a "literal"
    """
    return isinstance(obj, (uni_str, kernel.SLILiteral))


def is_string(obj):
    """Check whether obj is a unicode string

    Parameters
    ----------
    obj : object
        Object to check

    Returns
    -------
    bool:
        True if obj is a unicode string
    """
    return isinstance(obj, uni_str)


def is_iterable(seq):
    """Return True if the given object is an iterable, False otherwise.

    Parameters
    ----------
    seq : object
        Object to check

    Returns
    -------
    bool:
        True if object is an iterable
    """

    try:
        iter(seq)
    except TypeError:
        return False

    return True


def is_coercible_to_sli_array(seq):
    """Checks whether a given object is coercible to a SLI array

    Parameters
    ----------
    seq : object
        Object to check

    Returns
    -------
    bool:
        True if object is coercible to a SLI array
    """

    import sys

    if sys.version_info[0] >= 3:
        return isinstance(seq, (tuple, list, range))
    else:
        return isinstance(seq, (tuple, list, xrange))


def is_sequence_of_connections(seq):
    """Checks whether low-level API accepts seq as a sequence of
    connections.

    Parameters
    ----------
    seq : object
        Object to check

    Returns
    -------
    bool:
        True if object is an iterable of dictionaries or
        subscriptables of CONN_LEN
    """

    try:
        cnn = next(iter(seq))
        return isinstance(cnn, dict) or len(cnn) == kernel.CONN_LEN
    except TypeError:
        pass

    return False


def is_sequence_of_gids(seq):
    """Checks whether the argument is a potentially valid sequence of
    GIDs (non-negative integers).

    Parameters
    ----------
    seq : object
        Object to check

    Returns
    -------
    bool:
        True if object is a potentially valid sequence of GIDs
    """

    return all(isinstance(n, int) and n >= 0 for n in seq)


def broadcast(item, length, allowed_types, name="item"):
    """Broadcast item to given length.

    Parameters
    ----------
    item : object
        Object to broadcast
    length : int
        Length to broadcast to
    allowed_types : list
        List of allowed types
    name : str, optional
        Name of item

    Returns
    -------
    object:
        The original item broadcasted to sequence form of length

    Raises
    ------
    TypeError


    """

    if isinstance(item, allowed_types):
        return length * (item, )
    elif len(item) == 1:
        return length * item
    elif len(item) != length:
        raise TypeError("'{0}' must be a single value, a list with " +
                        "one element or a list with {1} elements.".format(
                            name, length))
    return item


def __check_nb():
    """Return true if called from a Jupyter notebook."""
    try:
        return get_ipython().__class__.__name__.startswith('ZMQ')
    except NameError:
        return False


def __show_help_in_modal_window(objname, hlptxt):
    """Open modal window with help text

    Parameters
    ----------
    objname :   str
            filename
    hlptxt  :   str
            Full text
    """

    hlptxt = json.dumps(hlptxt)
    style = "<style>.modal-body p { display: block;unicode-bidi: embed; " \
            "font-family: monospace; white-space: pre; }</style>"
    s = Template("""
       require(
           ["base/js/dialog"],
           function(dialog) {
               dialog.modal({
                   title: '$jstitle',
                   body: $jstext,
                   buttons: {
                       'close': {}
                   }
               });
           }
       );
       """)

    from IPython.display import HTML, Javascript, display
    display(HTML(style))

    display(Javascript(s.substitute(jstitle=objname, jstext=hlptxt)))


def get_help_filepath(hlpobj):
    """Get file path of help object

    Prints message if no help is available for hlpobj.

    Parameters
    ----------
    hlpobj : string
        Object to display help for

    Returns
    -------
    string:
        Filepath of the help object or None if no help available
    """

    helpdir = os.path.join(sli_func("statusdict/prgdocdir ::"), "help")
    objname = hlpobj + '.hlp'
    for dirpath, dirnames, files in os.walk(helpdir):
        for hlp in files:
            if hlp == objname:
                objf = os.path.join(dirpath, objname)
                return objf
    else:
        print("Sorry, there is no help for '" + hlpobj + "'.")
        return None


def load_help(hlpobj):
    """Returns documentation of the object

    Parameters
    ----------
    hlpobj : object
        Object to display help for

    Returns
    -------
    string:
        The documentation of the object or None if no help available
    """

    objf = get_help_filepath(hlpobj)
    if objf:
        with open(objf, 'r') as fhlp:
            hlptxt = fhlp.read()
        return hlptxt
    else:
        return None


def __is_executable(path, candidate):
    """Returns true for executable files."""

    candidate = os.path.join(path, candidate)
    return os.access(candidate, os.X_OK) and os.path.isfile(candidate)


def show_help_with_pager(hlpobj, pager=None):
    """Output of doc in python with pager or print

    Parameters
    ----------
    hlpobj : object
        Object to display
    pager: str, optional
        pager to use, False if you want to display help using print().
    """

    if sys.version_info < (2, 7, 8):
        print("NEST help is only available with Python 2.7.8 or later.\n")
        return

    if 'NEST_INSTALL_DIR' not in os.environ:
        print(
            'NEST help needs to know where NEST is installed.'
            'Please source nest_vars.sh or define NEST_INSTALL_DIR manually.')
        return

    # check that help is available
    objf = get_help_filepath(hlpobj)
    if objf is None:
        return   # message is printed by get_help_filepath()

    if __check_nb():
        # Display help in notebook
        # Load the helptext, check the file exists.
        hlptxt = load_help(hlpobj)
        if hlptxt:
            # Opens modal window only in notebook.
            objname = hlpobj + '.hlp'
            __show_help_in_modal_window(objname, hlptxt)
        return

    if not pager and pager is not None:
        # pager == False: display using print()
        # Note: we cannot use "pager is False" as Numpy has its own False
        hlptxt = load_help(hlpobj)
        if hlptxt:
            print(hlptxt)
        return

    # Help is to be displayed by pager
    # try to find a pager if not explicitly given
    if pager is None:
        pager = sli_func('/page /command GetOption')

        # pager == false if .nestrc does not define one
        if not pager:
            # Search for pager in path. The following is based on
            # https://stackoverflow.com/questions/377017
            for candidate in ['less', 'more', 'cat']:
                if any(__is_executable(path, candidate)
                       for path in os.environ['PATH'].split(os.pathsep)):
                    pager = candidate
                    break

    # check that we have a pager
    if not pager:
        print('NEST help requires a pager program. You can configure '
              'it in the .nestrc file in your home directory.')
        return

    try:
        subprocess.check_call([pager, objf])
    except (OSError, IOError, subprocess.CalledProcessError):
        print('Displaying help with pager "{}" failed. '
              'Please define a working parser in file .nestrc '
              'in your home directory.'.format(pager))


@check_stack
def get_verbosity():
    """Return verbosity level of NEST's messages.

    M_ALL=0,  display all messages
    M_INFO=10, display information messages and above
    M_DEPRECATED=18, display deprecation warnings and above
    M_WARNING=20, display warning messages and above
    M_ERROR=30, display error messages and above
    M_FATAL=40, display failure messages and above

    Returns
    -------
    int:
        The current verbosity level
    """

    # Defined in hl_api_helper to avoid circular inclusion problem with
    # hl_api_info.py
    sr('verbosity')
    return spp()


@check_stack
def set_verbosity(level):
    """Change verbosity level for NEST's messages.

    M_ALL=0,  display all messages
    M_INFO=10, display information messages and above
    M_DEPRECATED=18, display deprecation warnings and above
    M_WARNING=20, display warning messages and above
    M_ERROR=30, display error messages and above
    M_FATAL=40, display failure messages and above

    Parameters
    ----------
    level : str
        Can be one of 'M_FATAL', 'M_ERROR', 'M_WARNING', 'M_DEPRECATED',
        'M_INFO' or 'M_ALL'.
    """

    # Defined in hl_api_helper to avoid circular inclusion problem with
    # hl_api_info.py
    sr("{} setverbosity".format(level))


def model_deprecation_warning(model):
    """Checks whether the model is to be removed in a future verstion of NEST.
    If so, a deprecation warning is issued.

    Parameters
    ----------
    model: str
        Name of model
    """

<<<<<<< HEAD
    if model in _deprecation_warning:
        if not _deprecation_warning[model]['deprecation_issued']:
            text = "The {0} model is deprecated and will be removed in a \
            future version of NEST, use {1} instead.\
            ".format(model, _deprecation_warning[model]['replacement'])
            text = get_wrapped_text(text)
            show_deprecation_warning(model, text=text)
=======
    deprecated_models = {'aeif_cond_alpha_RK5': 'aeif_cond_alpha',
                         'iaf_psc_alpha_canon': 'iaf_psc_alpha_ps',
                         'iaf_psc_delta_canon': 'iaf_psc_delta_ps'}

    if model in deprecated_models:
        text = "The {0} model is deprecated and will be removed in a \
        future version of NEST, use {1} instead.\
        ".format(model, deprecated_models[model])
        text = get_wrapped_text(text)
        show_deprecation_warning(model, text=text)
>>>>>>> 7c9ab01b


def serializable(data):
    """Make data serializable for JSON.

    Parameters
    ----------
    data : str, int, float, SLILiteral, list, tuple, dict, ndarray

    Returns
    -------
    result : str, int, float, list, dict

    """
    try:
        # Numpy array and GIDCollection can be converted to list
        result = data.tolist()
        return result
    except AttributeError:
        # Not able to inherently convert to list
        pass

    if isinstance(data, kernel.SLILiteral):
        result = data.name

    elif type(data) in [list, tuple]:
        result = [serializable(d) for d in data]

    elif isinstance(data, dict):
        result = dict([(key, serializable(value))
                       for key, value in data.items()])
    else:
        result = data

    return result


def to_json(data):
    """Serialize data to JSON.

    Parameters
    ----------
    data : str, int, float, SLILiteral, list, tuple, dict, ndarray

    Returns
    -------
    data_json : str
        JSON format of the data
    """

    data_serializable = serializable(data)
    data_json = json.dumps(data_serializable)
    return data_json


class SuppressedDeprecationWarning(object):
    """
    Context manager turning off deprecation warnings for given methods.

    Think thoroughly before use. This context should only be used as a way to
    make sure examples do not display deprecation warnings, that is, used in
    functions called from examples, and not as a way to make tedious
    deprecation warnings dissapear.
    """

    def __init__(self, no_dep_funcs):
        """
        Parameters
        ----------
        no_dep_funcs: Function name (string) or iterable of function names
                      for which to suppress deprecation warnings
        """

        self._no_dep_funcs = (no_dep_funcs if not is_string(no_dep_funcs)
                              else (no_dep_funcs, ))
        self._deprecation_status = {}
        self._verbosity_level = get_verbosity()

    def __enter__(self):

        for func_name in self._no_dep_funcs:
            self._deprecation_status[func_name] = _deprecation_warning[func_name]  # noqa
            _deprecation_warning[func_name]['deprecation_issued'] = True

            # Suppress only if verbosity level is deprecated or lower
            if self._verbosity_level <= sli_func('M_DEPRECATED'):
                set_verbosity(sli_func('M_WARNING'))

    def __exit__(self, *args):

        # Reset the verbosity level and deprecation warning status
        set_verbosity(self._verbosity_level)

        for func_name, deprec_dict in self._deprecation_status.items():
            _deprecation_warning[func_name]['deprecation_issued'] = (
                deprec_dict['deprecation_issued'])<|MERGE_RESOLUTION|>--- conflicted
+++ resolved
@@ -65,22 +65,17 @@
 ]
 
 # These flags are used to print deprecation warnings only once.
-<<<<<<< HEAD
 # Only flags for special cases need to be entered here, such as special models
 # or function parameters, all flags for deprecated functions will be registered
 # by the @deprecated decorator.
 _deprecation_warning = {'deprecated_model': {'deprecation_issued': False,
-                                             'replacement': 'replacement_mod'}}
-=======
-# Only flags for special cases need to be entered here, all flags for
-# deprecated functions will be registered by the @deprecated decorator.
-_deprecation_warning = {'BackwardCompatibilityConnect': True,
-                        'subnet': True,
-                        'aeif_cond_alpha_RK5': True,
-                        'iaf_psc_alpha_canon': True,
-                        'iaf_psc_alpha_presc': True,
-                        'iaf_psc_delta_canon': True}
->>>>>>> 7c9ab01b
+                                             'replacement': 'replacement_mod'},
+                        'iaf_psc_alpha_canon': {'deprecation_issued': False,
+                                                'replacement': 'iaf_psc_alpha_ps'},
+                        'iaf_psc_alpha_presc': {'deprecation_issued': False,
+                                                'replacement': 'iaf_psc_alpha_ps'},
+                        'iaf_psc_delta_canon': {'deprecation_issued': False,
+                                                'replacement': 'iaf_psc_delta_ps'}}
 
 
 def format_Warning(message, category, filename, lineno, line=None):
@@ -572,7 +567,6 @@
         Name of model
     """
 
-<<<<<<< HEAD
     if model in _deprecation_warning:
         if not _deprecation_warning[model]['deprecation_issued']:
             text = "The {0} model is deprecated and will be removed in a \
@@ -580,18 +574,6 @@
             ".format(model, _deprecation_warning[model]['replacement'])
             text = get_wrapped_text(text)
             show_deprecation_warning(model, text=text)
-=======
-    deprecated_models = {'aeif_cond_alpha_RK5': 'aeif_cond_alpha',
-                         'iaf_psc_alpha_canon': 'iaf_psc_alpha_ps',
-                         'iaf_psc_delta_canon': 'iaf_psc_delta_ps'}
-
-    if model in deprecated_models:
-        text = "The {0} model is deprecated and will be removed in a \
-        future version of NEST, use {1} instead.\
-        ".format(model, deprecated_models[model])
-        text = get_wrapped_text(text)
-        show_deprecation_warning(model, text=text)
->>>>>>> 7c9ab01b
 
 
 def serializable(data):
