# -*- coding: utf-8 -*-
#
# __init__.py
#
# This file is part of NEST.
#
# Copyright (C) 2004 The NEST Initiative
#
# NEST is free software: you can redistribute it and/or modify
# it under the terms of the GNU General Public License as published by
# the Free Software Foundation, either version 2 of the License, or
# (at your option) any later version.
#
# NEST is distributed in the hope that it will be useful,
# but WITHOUT ANY WARRANTY; without even the implied warranty of
# MERCHANTABILITY or FITNESS FOR A PARTICULAR PURPOSE.  See the
# GNU General Public License for more details.
#
# You should have received a copy of the GNU General Public License
# along with NEST.  If not, see <http://www.gnu.org/licenses/>.

"""
Initializer of PyNEST.
"""

import sys
import os

# This is a workaround for readline import errors encountered with Anaconda
# Python running on Ubuntu, when invoked from the terminal
# "python -c 'import nest'"
if 'linux' in sys.platform and 'Anaconda' in sys.version:
    import readline

# This is a workaround to avoid segmentation faults when importing
# scipy *after* nest. See https://github.com/numpy/numpy/issues/2521
try:
    import scipy
except:
    pass

# This is a workaround to make MPI-enabled NEST import properly. The
# underlying problem is that the shared object pynestkernel
# dynamically opens other libraries that open other libraries...
try:
    try:
        import dl
    except:
        import DLFCN as dl
    sys.setdlopenflags(dl.RTLD_NOW | dl.RTLD_GLOBAL)
except:
    # this is a hack for Python 2.6 on Mac, where RTDL_NOW is nowhere
    # to be found. See trac ticket #397
    import ctypes
    sys.setdlopenflags(ctypes.RTLD_GLOBAL)

from . import pynestkernel as _kernel
from .lib import hl_api_helper as hl_api

engine = _kernel.NESTEngine()

sli_push = hl_api.sps = engine.push
sli_pop = hl_api.spp = engine.pop
hl_api.pcd = engine.push_connection_datums
hl_api.kernel = _kernel

initialized = False


def catching_sli_run(cmd):
    """Send a command string to the NEST kernel to be executed, catch
    SLI errors and re-raise them in Python.

    Parameters
    ----------
    cmd : str
        The SLI command to be executed.
    Raises
    ------
    NESTError
        SLI errors are bubbled to the Python API as NESTErrors.
    """

    engine.run('{%s} runprotected' % cmd)
    if not sli_pop():
        errorname = sli_pop()
        message = sli_pop()
        commandname = sli_pop()
        engine.run('clear')
        raise _kernel.NESTError("{0} in {1}{2}".format(
            errorname, commandname, message))

sli_run = hl_api.sr = catching_sli_run


def sli_func(s, *args, **kwargs):
<<<<<<< HEAD
    """This function is a convenience function for executing the 
       sequence sli_push(args); sli_run(s); y=sli_pop(). It takes
       an arbitrary number of arguments and may have multiple
       return values. The number of return values is determined by
       the SLI function that was called.

       Keyword arguments:
       namespace - string: The sli code is executed in the given SLI namespace.
       litconv   - bool  : Convert string args beginning with / to literals.
       
       Examples:
         r,q = sli_func('dup rollu add',2,3)
         r   = sli_func('add',2,3)
         r   = sli_func('add pop',2,3)
         l   = sli_func('CreateLayer', {...}, namespace='topology')
=======
    """Convenience function for executing an SLI command s with
    arguments args.

    This executes the SLI sequence:
    ``sli_push(args); sli_run(s); y=sli_pop()``

    Parameters
    ----------
    s : str
        Function to call
    *args
        Arbitrary number of arguments to pass to the SLI function
    **kwargs
        namespace : str
            The sli code is executed in the given SLI namespace.
        litconv : bool
            Convert string args beginning with / to literals.

    Returns
    -------
    The function may have multiple return values. The number of return values
    is determined by the SLI function that was called.

    Examples
    --------
    r,q = sli_func('dup rollu add',2,3)
    r   = sli_func('add',2,3)
    r   = sli_func('add pop',2,3)
    l   = sli_func('CreateLayer', {...}, namespace='topology')
    opt = sli_func('GetOptions', '/RandomConvergentConnect', litconv=True)
>>>>>>> 10c079ba
    """

    # check for namespace
    slifun = 'sli_func'  # version not converting to literals
    if 'namespace' in kwargs:
        s = kwargs['namespace'] + ' using ' + s + ' endusing'
    elif 'litconv' in kwargs:
        if kwargs['litconv']:
            slifun = 'sli_func_litconv'
    elif len(kwargs) > 0:
        _kernel.NESTError(
            "'namespace' and 'litconv' are the only valid keyword arguments.")

    sli_push(args)       # push array of arguments on SLI stack
    sli_push(s)          # push command string
    sli_run(slifun)      # SLI support code to execute s on args
    r = sli_pop()        # return value is an array

    if len(r) == 1:      # 1 return value is no tuple
        return r[0]

    if len(r) != 0:
        return r


hl_api.sli_func = sli_func


def init(argv):
    """Initializes NEST.

    Parameters
    ----------
    argv : list
        Command line arguments, passed to the NEST kernel

    Raises
    ------
    _kernel.NESTError
    """

    global initialized

    if initialized:
        raise _kernel.NESTError("NEST already initialized.")
        return

    quiet = False
    if argv.count("--quiet"):
        quiet = True
        argv.remove("--quiet")

    initialized |= engine.init(argv, __path__[0])

    if initialized:
        if not quiet:
            engine.run("pywelcome")

        # Dirty hack to get tab-completion for models in IPython.
        try:
            __IPYTHON__
        except NameError:
            pass
        else:
            try:
                import keyword
                keyword.kwlist += Models()
            except ImportError:
                pass

    else:
        _kernel.NESTError("Initiatization of NEST failed.")


def test():
    """Runs all PyNEST unit tests."""
    from . import tests
    import unittest

    debug = hl_api.get_debug()
    hl_api.set_debug(True)

    runner = unittest.TextTestRunner(verbosity=2)
    runner.run(tests.suite())

    hl_api.set_debug(debug)

from .pynestkernel import *
from .lib.hl_api_helper import *

# We search through the subdirectory "lib" of the "nest" module
# directory and import the content of all Python files therein into
# the global namespace. This makes the API functions of PyNEST itself
# and those of extra modules available to the user.
for name in os.listdir(os.path.join(os.path.dirname(__file__), "lib")):
    if name.endswith(".py") and not name.startswith('__'):
        exec("from .lib.{0} import *".format(name[:-3]))

if 'DELAY_PYNEST_INIT' not in os.environ:
    init(sys.argv)<|MERGE_RESOLUTION|>--- conflicted
+++ resolved
@@ -94,23 +94,6 @@
 
 
 def sli_func(s, *args, **kwargs):
-<<<<<<< HEAD
-    """This function is a convenience function for executing the 
-       sequence sli_push(args); sli_run(s); y=sli_pop(). It takes
-       an arbitrary number of arguments and may have multiple
-       return values. The number of return values is determined by
-       the SLI function that was called.
-
-       Keyword arguments:
-       namespace - string: The sli code is executed in the given SLI namespace.
-       litconv   - bool  : Convert string args beginning with / to literals.
-       
-       Examples:
-         r,q = sli_func('dup rollu add',2,3)
-         r   = sli_func('add',2,3)
-         r   = sli_func('add pop',2,3)
-         l   = sli_func('CreateLayer', {...}, namespace='topology')
-=======
     """Convenience function for executing an SLI command s with
     arguments args.
 
@@ -141,7 +124,6 @@
     r   = sli_func('add pop',2,3)
     l   = sli_func('CreateLayer', {...}, namespace='topology')
     opt = sli_func('GetOptions', '/RandomConvergentConnect', litconv=True)
->>>>>>> 10c079ba
     """
 
     # check for namespace
